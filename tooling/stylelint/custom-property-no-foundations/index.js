"use strict";

const valueParser = require("postcss-value-parser");
const stylelint = require("stylelint");

const { report, ruleMessages } = stylelint.utils;

// A few stylelint utils are not exported
// copied from https://github.com/stylelint/stylelint/tree/main/lib/utils

const isValueFunction = function isValueFunction(node) {
  return node.type === "function";
};

const declarationValueIndex = function declarationValueIndex(decl) {
  const raws = decl.raws;

  return [
    // @ts-expect-error -- TS2571: Object is of type 'unknown'.
    raws.prop && raws.prop.prefix,
    // @ts-expect-error -- TS2571: Object is of type 'unknown'.
    (raws.prop && raws.prop.raw) || decl.prop,
    // @ts-expect-error -- TS2571: Object is of type 'unknown'.
    raws.prop && raws.prop.suffix,
    raws.between || ":",
    // @ts-expect-error -- TS2339: Property 'prefix' does not exist on type '{ value: string; raw: string; }'.
    raws.value && raws.value.prefix,
  ].reduce((count, str) => {
    if (str) {
      return count + str.length;
    }

    return count;
  }, 0);
};

// ---- Start of plugin ----

const ruleName = "salt/custom-property-no-foundations";

const messages = ruleMessages(ruleName, {
  expected: (pattern) =>
    `No foundation or palette color should be used in component`, // Can encode option in error message if needed
});

const meta = {
  // Point to style documentation
  url: "https://saltdesignsystem-storybook.pages.dev/?path=/story/theme-characteristics-about-characteristics--page",
};

/**
 * Test whether a property value is from theme.
 *
 * We have 2 type of `--salt` prefixes
 * - `--salt-xyz` from theme
 * - `--saltAbc` from a component
 */
const isSaltThemeCustomProperty = function (property) {
  return property.startsWith("--salt-");
};

const allAllowedKeys = [
  // characteristics
  "accent",
  "actionable",
  "container",
  "draggable",
<<<<<<< HEAD
=======
  "target",
  "differential", // TODO: **deprecated** delete here
>>>>>>> 50370dec
  "editable",
  "focused",
  "measured",
  "navigable",
  "overlayable",
  "selectable",
  "separable",
  "status",
  "target",
  "taggable",
  "text",
  // foundations
  "animation",
  "delay", // TODO: to be merged with animation
  "size",
  "zIndex",
  // palette opacity
  "palette-opacity"
];

const regexpPattern = new RegExp(
  `--salt(w+)?-(${allAllowedKeys.join("|")})-.+`
);

module.exports = stylelint.createPlugin(
  ruleName,
  (primary, secondaryOptionObject, context) => {
    return (root, result) => {
      const verboseLog = primary.logLevel === "verbose";

      function check(property) {
        const checkResult =
          !isSaltThemeCustomProperty(property) || regexpPattern.test(property);
        verboseLog && console.log("Checking", checkResult, property);
        return checkResult;
      }

      root.walkDecls((decl) => {
        const { prop, value } = decl;

        const parsedValue = valueParser(value);

        parsedValue.walk((node) => {
          if (!isValueFunction(node)) return;

          if (node.value.toLowerCase() !== "var") return;

          const { nodes } = node;

          const firstNode = nodes[0];

          verboseLog && console.log({ nodes });

          if (!firstNode || check(firstNode.value)) return;

          complain(
            declarationValueIndex(decl) + firstNode.sourceIndex,
            firstNode.value.length,
            decl
          );
        });

        verboseLog && console.log({ prop });

        if (check(prop)) return;

        complain(0, prop.length, decl);
      });

      function complain(index, length, decl) {
        report({
          result,
          ruleName,
          message: messages.expected(primary),
          node: decl,
          index,
          endIndex: index + length,
        });
      }
    };
  }
);

module.exports.ruleName = ruleName;
module.exports.messages = messages;
module.exports.meta = meta;<|MERGE_RESOLUTION|>--- conflicted
+++ resolved
@@ -65,11 +65,7 @@
   "actionable",
   "container",
   "draggable",
-<<<<<<< HEAD
-=======
-  "target",
   "differential", // TODO: **deprecated** delete here
->>>>>>> 50370dec
   "editable",
   "focused",
   "measured",
