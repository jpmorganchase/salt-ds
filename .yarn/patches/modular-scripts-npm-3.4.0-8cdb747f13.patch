diff --git a/dist-cjs/typecheck.js b/dist-cjs/typecheck.js
index 862bc50e7be846106cd3647be9dd50f747eb2b15..9f78bf7620f32e4044a2d9b58a4f555ba2d23ef0 100644
--- a/dist-cjs/typecheck.js
+++ b/dist-cjs/typecheck.js
@@ -36,7 +36,7 @@ async function typecheck() {
     ...rest
   } = typescriptConfig;
   const tsConfig = { ...rest,
-    exclude: ['node_modules', 'bower_components', 'jspm_packages', 'tmp', '**/dist-types', '**/dist-cjs', '**/dist-es', 'dist', '**/__fixtures__'],
+    exclude: ['node_modules', 'bower_components', 'jspm_packages', 'tmp', '**/dist-types', '**/dist-cjs', '**/dist-es', 'dist', '**/__fixtures__', ...(Array.isArray(rest.exclude) ? rest.exclude : [])],
     compilerOptions: {
       noEmit: true
     }
diff --git a/dist-cjs/utils/getPackageMetadata.js b/dist-cjs/utils/getPackageMetadata.js
index f77a29810ef1ccaf429c0ea69f9154a2da1ea6ce..ab2e6a04343382101c12d763dcf3cf8c239fdbfc 100644
--- a/dist-cjs/utils/getPackageMetadata.js
+++ b/dist-cjs/utils/getPackageMetadata.js
@@ -64,7 +64,8 @@ async function getPackageMetadata() {
   Object.assign(typescriptConfig, configObject, {
     // TODO: should probably include the original exclude in this
     exclude: distinct([// all TS test files, regardless whether co-located or in test/ etc
-    '**/*.stories.ts', '**/*.stories.tsx', '**/*.spec.ts', '**/*.test.ts', '**/*.e2e.ts', '**/*.spec.tsx', '**/*.test.tsx', '**/__tests__', '**/dist-cjs', '**/dist-es', '**/dist-types', // TS defaults below
+    // We removed stories.tsx? from modular
+    '**/*.spec.ts', '**/*.test.ts', '**/*.e2e.ts', '**/*.spec.tsx', '**/*.test.tsx', '**/__tests__', '**/dist-cjs', '**/dist-es', '**/dist-types', // TS defaults below
     'node_modules', 'bower_components', 'jspm_packages', 'tmp', // Casting so that configObject.exclude is set to the correct typing
     // Since configObject is a index type all values are "any" implicitly.
     ...(configObject.exclude || [])])
diff --git a/react-scripts/config/paths.js b/react-scripts/config/paths.js
index 5587b7cda8a2841b4fd7c2950127cc3a102f3f19..e4ea664a9d0cc312d7b4c42c631aa8ec004022fd 100644
--- a/react-scripts/config/paths.js
+++ b/react-scripts/config/paths.js
@@ -88,6 +88,10 @@ module.exports = {
   appSrc: resolveApp('src'),
   modularSrc: [
     resolveModular('packages'),
+    // Needed to make `modular start app` to work, so webpack can resolve ts/tsx files, see more around `paths.modularSrc` in
+    // node_modules/modular-scripts/react-scripts/config/parts/baseConfig.js
+    resolveModular('playground'),
+    resolveModular('tooling'),
     resolveModular('node_modules/.modular'),
   ],
   appTsConfig: resolveApp('tsconfig.json'),
<<<<<<< HEAD
diff --git a/react-scripts/config/parts/styleLoadersConfig.js b/react-scripts/config/parts/styleLoadersConfig.js
index ebd208fd1df2eb0f1dab4e32de678043e17b6155..d9887fdd4f5d5f70a8b3fb462bf45b0636ac2737 100644
--- a/react-scripts/config/parts/styleLoadersConfig.js
+++ b/react-scripts/config/parts/styleLoadersConfig.js
@@ -25,15 +25,7 @@ function createConfig({
           options: { info, dependencyMap },
         };
       },
-    isEnvDevelopment && require.resolve('style-loader'),
-    isEnvProduction && {
-      loader: MiniCssExtractPlugin.loader,
-      // css is located in `static/css`, use '../../' to locate index.html folder
-      // in production `paths.publicUrlOrPath` can be a relative path
-      options: paths.publicUrlOrPath.startsWith('.')
-        ? { publicPath: '../../' }
-        : {},
-    },
+    require.resolve('style-loader'),
     {
       loader: require.resolve('css-loader'),
       options: cssOptions,
diff --git a/dist-cjs/build/buildPackage/makeBundle.js b/dist-cjs/build/buildPackage/makeBundle.js
index ec658b3e7d3e05e99e8f4f547da1597cf6b7c709..1c77378b0d5907bc1f896c01c8de6633fe85c607 100644
--- a/dist-cjs/build/buildPackage/makeBundle.js
+++ b/dist-cjs/build/buildPackage/makeBundle.js
@@ -96,7 +96,7 @@ async function makeBundle(packageName, preserveModules, includePrivate) {
       include: [`packages/**/*`],
       exclude: 'node_modules/**'
     }), (0, _rollupPluginPostcss.default)({
-      extract: false
+      extract: false, inject: false
     }), // TODO: add sass, dotenv
     (0, _pluginJson.default)()] // TODO: support for css modules, sass, dotenv,
     // and anything else create-react-app supports
=======
diff --git a/dist-cjs/build/buildPackage/makeBundle.js b/dist-cjs/build/buildPackage/makeBundle.js
index ec658b3e7d3e05e99e8f4f547da1597cf6b7c709..05ac5c933b8ea733dea421ee103ca5b26c598e5e 100644
--- a/dist-cjs/build/buildPackage/makeBundle.js
+++ b/dist-cjs/build/buildPackage/makeBundle.js
@@ -166,7 +166,8 @@ async function makeBundle(packageName, preserveModules, includePrivate) {
           // we publish to the registry
           // TODO: make sure local workspaces are NOT explicitly included in package.json
           if (includePrivate || packageJsons[importedPackage].private !== true) {
-            localImports[importedPackage] = packageJsons[importedPackage].version;
+			// Adding ^ prevents multiple versions of an local workspace from being installed
+            localImports[importedPackage] = "^" + packageJsons[importedPackage].version;
           } else {
             throw new Error(`referencing a private package: ${importedPackage}`); // TODO - lineNo, filename
           }
>>>>>>> 0ca1702b
<|MERGE_RESOLUTION|>--- conflicted
+++ resolved
@@ -40,7 +40,6 @@
      resolveModular('node_modules/.modular'),
    ],
    appTsConfig: resolveApp('tsconfig.json'),
-<<<<<<< HEAD
 diff --git a/react-scripts/config/parts/styleLoadersConfig.js b/react-scripts/config/parts/styleLoadersConfig.js
 index ebd208fd1df2eb0f1dab4e32de678043e17b6155..d9887fdd4f5d5f70a8b3fb462bf45b0636ac2737 100644
 --- a/react-scripts/config/parts/styleLoadersConfig.js
@@ -75,7 +74,6 @@
      }), // TODO: add sass, dotenv
      (0, _pluginJson.default)()] // TODO: support for css modules, sass, dotenv,
      // and anything else create-react-app supports
-=======
 diff --git a/dist-cjs/build/buildPackage/makeBundle.js b/dist-cjs/build/buildPackage/makeBundle.js
 index ec658b3e7d3e05e99e8f4f547da1597cf6b7c709..05ac5c933b8ea733dea421ee103ca5b26c598e5e 100644
 --- a/dist-cjs/build/buildPackage/makeBundle.js
@@ -89,5 +87,4 @@
 +            localImports[importedPackage] = "^" + packageJsons[importedPackage].version;
            } else {
              throw new Error(`referencing a private package: ${importedPackage}`); // TODO - lineNo, filename
-           }
->>>>>>> 0ca1702b
+           }