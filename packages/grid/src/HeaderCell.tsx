import "./HeaderCell.css";
import { KeyboardEventHandler, useRef } from "react";
import {
  FlexContentAlignment,
  makePrefixer,
  useIsomorphicLayoutEffect,
} from "@salt-ds/core";
import { clsx } from "clsx";
import { ColumnSeparatorType, SortOrder } from "./Grid";
import { useSizingContext } from "./SizingContext";
import { useColumnDragContext } from "./ColumnDragContext";
import { Cursor, useFocusableContent } from "./internal";
import { HeaderCellProps } from "./GridColumn";
import { useColumnSortContext } from "./ColumnSortContext";
import { ArrowDownIcon, ArrowUpIcon } from "@salt-ds/icons";

const withBaseName = makePrefixer("saltGridHeaderCell");

export interface HeaderCellSeparatorProps {
  separatorType: ColumnSeparatorType;
}

export function HeaderCellSeparator(props: HeaderCellSeparatorProps) {
  const className = withBaseName([props.separatorType, "Separator"].join(""));
  return <div className={className} />;
}

type AriaSortProps = "none" | "ascending" | "descending";

export function HeaderCell<T>(props: HeaderCellProps<T>) {
  const { column, children, isFocused } = props;
  const { separator } = column;
  const { align, id, headerClassName, sortable, onSortOrderChange } =
    column.info.props;
  const { onResizeHandleMouseDown } = useSizingContext();

  const { columnMove, onColumnMoveHandleMouseDown } = useColumnDragContext();
  const onMouseDown = columnMove ? onColumnMoveHandleMouseDown : undefined;

  const { ref, isFocusableContent, onFocus } =
    useFocusableContent<HTMLTableHeaderCellElement>();

  const {
    onClickSortColumn,
    setSortByColumnId,
    sortOrder,
    sortByColumnId,
    setSortOrder,
  } = useColumnSortContext();

  const valueAlignRight = align === "right";

  interface HeaderCellSortingIconProps {
    justify: FlexContentAlignment;
  }

  const HeaderCellSortingIcon = ({ justify }: HeaderCellSortingIconProps) => {
    const className = withBaseName("sortingIcon");
    const icon = (
      <div
        className={clsx(className, {
          [withBaseName("sortingIconStart")]: justify === "start",
          [withBaseName("sortingIconEnd")]: justify === "end",
        })}
        aria-hidden
      >
        {sortOrder === SortOrder.ASC && <ArrowUpIcon />}
        {sortOrder === SortOrder.DESC && <ArrowDownIcon />}
      </div>
    );

    return icon;
  };

  const ariaSortMap = {
    asc: "ascending",
    desc: "descending",
    none: "none",
  };

  const ariaSort = ariaSortMap[sortOrder] as AriaSortProps;

  const order =
    sortOrder === SortOrder.ASC
      ? SortOrder.DESC
      : sortOrder === SortOrder.DESC
      ? SortOrder.NONE
      : SortOrder.ASC;

  const withSortOrder = sortOrder !== SortOrder.NONE && sortByColumnId === id;

  const onClick = () => {
    if (onSortOrderChange) {
      setSortByColumnId(id);
      setSortOrder(order);
      onSortOrderChange({ sortOrder: order });
      return;
    }
    setSortByColumnId(id);
    onClickSortColumn(id);
  };

  const onKeyDown: KeyboardEventHandler<HTMLTableHeaderCellElement> = (
    event
  ) => {
    if (event.key === "Enter" || event.key === " ") {
      onClick();
    }
  };

  return (
    <th
      ref={ref}
      aria-colindex={column.index + 1}
      data-column-index={column.index}
      className={clsx(withBaseName(), headerClassName, {
        [withBaseName("sortable")]: sortable,
      })}
      role="columnheader"
      data-testid="column-header"
      tabIndex={isFocused && !isFocusableContent ? 0 : -1}
      onFocus={onFocus}
<<<<<<< HEAD
      aria-label={column.info.props["aria-label"]}
=======
      onClick={sortable ? onClick : undefined}
      onKeyDown={sortable ? onKeyDown : undefined}
      aria-sort={sortByColumnId === id && sortable ? ariaSort : undefined}
>>>>>>> fe818c66
    >
      {sortByColumnId === id && sortable && valueAlignRight && (
        <HeaderCellSortingIcon justify="start" />
      )}
      <div
        className={clsx(withBaseName("valueContainer"), {
          [withBaseName("alignRight")]: valueAlignRight,
          // both classNames below needed to ensure header cell title & sort icon do not overlap when column resized to be smaller
          [withBaseName("alignRightWithSortOrder")]:
            valueAlignRight && withSortOrder,
          [withBaseName("alignLeftWithSortOrder")]:
            !valueAlignRight && withSortOrder,
        })}
        onMouseDown={onMouseDown}
      >
        {children}
      </div>
      {sortByColumnId === id && sortable && !valueAlignRight && (
        <HeaderCellSortingIcon justify="end" />
      )}
      <HeaderCellSeparator separatorType={separator} />
      <div
        data-testid={`column-${column.index}-resize-handle`}
        className={withBaseName("resizeHandle")}
        onMouseDown={onResizeHandleMouseDown}
      />
      {isFocused && !isFocusableContent && <Cursor />}
    </th>
  );
}

export function AutoSizeHeaderCell<T>(props: HeaderCellProps<T>) {
  const { column, children, isFocused } = props;
  const { separator } = column;
  const valueContainerRef = useRef<HTMLDivElement>(null);
  const { resizeColumn } = useSizingContext();

  const { ref, isFocusableContent, onFocus } =
    useFocusableContent<HTMLTableHeaderCellElement>();

  useIsomorphicLayoutEffect(() => {
    const width = valueContainerRef.current
      ? valueContainerRef.current.offsetWidth
      : undefined;
    if (width != undefined && width !== column.info.width) {
      resizeColumn(column.index, width);
    }
  });

  return (
    <th
      ref={ref}
      aria-colindex={column.index + 1}
      data-column-index={column.index}
      className={withBaseName()}
      role="columnheader"
      data-testid="column-header"
      tabIndex={isFocused && !isFocusableContent ? 0 : -1}
      onFocus={onFocus}
    >
      <div className={withBaseName("autosizeContainer")}>
        <div
          ref={valueContainerRef}
          className={withBaseName("measuredContent")}
        >
          {children}
        </div>
      </div>
      <HeaderCellSeparator separatorType={separator} />
      {isFocused && !isFocusableContent && <Cursor />}
    </th>
  );
}<|MERGE_RESOLUTION|>--- conflicted
+++ resolved
@@ -120,13 +120,10 @@
       data-testid="column-header"
       tabIndex={isFocused && !isFocusableContent ? 0 : -1}
       onFocus={onFocus}
-<<<<<<< HEAD
-      aria-label={column.info.props["aria-label"]}
-=======
       onClick={sortable ? onClick : undefined}
       onKeyDown={sortable ? onKeyDown : undefined}
       aria-sort={sortByColumnId === id && sortable ? ariaSort : undefined}
->>>>>>> fe818c66
+      aria-label={column.info.props["aria-label"]}
     >
       {sortByColumnId === id && sortable && valueAlignRight && (
         <HeaderCellSortingIcon justify="start" />
