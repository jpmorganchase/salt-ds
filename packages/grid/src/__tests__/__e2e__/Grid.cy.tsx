import { composeStories } from "@storybook/testing-react";
import * as gridStories from "@stories/grid.stories";
import * as gridEditableStories from "@stories/grid-editableCells.stories";
import * as variantsStories from "@stories/grid-variants.stories";
import * as rowSelectionModesStories from "@stories/grid-rowSelectionModes.stories";
import * as cellValidationStories from "@stories/grid-cellValidation.stories";
import * as rowSelectionControlledStories from "@stories/grid-rowSelectionControlled.stories";
import * as cellCustomizationStories from "@stories/grid-cellCustomization.stories";
import * as columnGroupsStories from "@stories/grid-columnGroups.stories";
import * as sortColumnsStories from "@stories/grid-sortColumns.stories";
import { Grid, GridColumn, ColumnGroup, SortOrder } from "@salt-ds/data-grid";
import { db, Investor } from "@stories/dummyData";

const { GridVariants } = composeStories(variantsStories);
const { CellCustomization } = composeStories(cellCustomizationStories);
const { RowSelectionControlled } = composeStories(
  rowSelectionControlledStories
);
const { RowSelectionModes } = composeStories(rowSelectionModesStories);
const { CellValidation } = composeStories(cellValidationStories);
const {
  GridExample,
  LotsOfColumns,
  SingleRowSelect,
  SmallGrid,
  LotsOfColumnGroups,
} = composeStories(gridStories);
const { EditableCells } = composeStories(gridEditableStories);
const { ColumnGroups } = composeStories(columnGroupsStories);
const { ServerSideSort } = composeStories(sortColumnsStories);

const findCell = (row: number, col: number) => {
  return cy.get(`td[data-row-index="${row}"][data-column-index="${col}"]`);
};

function checkAriaDescription(
  cell: Cypress.Chainable<JQuery<HTMLElement>>,
  desc: string
) {
  cell.then(($el) => {
    cy.get(`#${$el.attr("aria-describedby")!}`).should("have.text", desc);
  });
}

const assertGridReady = () =>
  cy
    .get(`[aria-rowindex="1"] [aria-colindex="1"]`)
    .should("have.attr", "tabindex", "0");

const clickCell = (row: number, col: number) => {
  findCell(row, col).click({ force: true });
};

const checkRowSelected = (row: number, expectedSelected: boolean) => {
  if (expectedSelected) {
    return cy
      .get(`tr[data-row-index="${row}"]`)
      .should("have.attr", "aria-selected", "true");
  }
  return cy
    .get(`tr[data-row-index="${row}"]`)
    .should("not.have.attr", "aria-selected");
};

const resizeColumn = (col: number, dx: number) => {
  cy.findByTestId(`column-${col}-resize-handle`).then(($el) => {
    const { x, y } = $el[0].getBoundingClientRect();
    console.log(x, y);
    cy.findByTestId(`column-${col}-resize-handle`)
      .trigger("mousedown", "topLeft")
      .trigger("mousemove", { screenX: x + dx, screenY: y })
      .trigger("mouseup");
  });
};

const expectFakeColumnWidth = (w: number) => {
  cy.findByTestId(`grid-fake-column-header`).should(($el) => {
    expect($el[0].getBoundingClientRect().width).equal(w);
  });
};

const checkCursorPos = (row: number, col: number) => {
  cy.focused()
    .closest("[aria-colindex]")
    .should("have.attr", "aria-colindex", String(col + 1));

  cy.focused()
    .closest("[aria-rowindex]")
    .should("have.attr", "aria-rowindex", String(row + 1));
};

describe("Grid", () => {
  it("Rendering", () => {
    cy.mount(<GridExample />);
    cy.findByTestId("grid-middle-part").should("exist");
    cy.findByTestId("grid-top-part").should("exist");
  });

  it("Assigns correct aria-colindex to grouped column headers", () => {
    type GridData = { a: string; b: string; c: string; id: string };
    cy.mount(
      <Grid
        rowData={[{ id: "0", a: "a0", b: "b0", c: "c0" }]}
        rowKeyGetter={(r) => r.id}
        className="grid-column-groups"
      >
        <ColumnGroup name="Group One" id="group_one">
          <GridColumn id="a" name="A" getValue={(r: GridData) => r.a} />
          <GridColumn id="b" name="B" getValue={(r: GridData) => r.b} />
        </ColumnGroup>
        <ColumnGroup name="Group Two" id="group_two">
          <GridColumn id="c" name="C" getValue={(r: GridData) => r.c} />
        </ColumnGroup>
      </Grid>
    );

    assertGridReady();

    cy.get(".saltGridTopPart thead tr")
      .eq(0)
      .find("th")
      .eq(0)
      .should("have.attr", "aria-colindex", "1")
      .should("have.attr", "aria-colspan", "2");
    cy.get(".saltGridTopPart thead tr")
      .eq(1)
      .find("th")
      .eq(0)
      .should("have.attr", "aria-colindex", "1");

    cy.get(".saltGridTopPart thead tr")
      .eq(0)
      .find("th")
      .eq(1)
      .should("have.attr", "aria-colindex", "3")
      .should("have.attr", "aria-colspan", "1");
    cy.get(".saltGridTopPart thead tr")
      .eq(1)
      .find("th")
      .eq(2)
      .should("have.attr", "aria-colindex", "3");
  });

  it("Column virtualization", () => {
    cy.mount(<LotsOfColumns />);
    cy.findByTestId("grid-middle-part")
      .find(".saltGridTableRow")
      .should("exist")
      .findAllByRole("gridcell")
      .should("have.length", 16);

    cy.findByTestId("grid-scrollable")
      .should("exist")
      .scrollTo(150, 0, { easing: "linear", duration: 100 })
      .then(() => {
        const getCol = (n: number) =>
          cy
            .findByTestId("grid-middle-part")
            .find(".saltGridTableRow")
            .find(`[aria-colindex="${n + 1}"]`);

        // Columns A and B have widths of 60, they should be scrolled out
        getCol(0).should("not.exist");
        getCol(1).should("not.exist");
        // Column C is the first visible column now
        getCol(2).should("exist");
        // Column R is the last visible one
        getCol(18).should("exist");
        // Column S is out of view
        getCol(19).should("not.exist");
      });
  });

  it("Row virtualization", () => {
    cy.mount(<LotsOfColumns />);
    assertGridReady();
    cy.findByTestId("grid-scrollable").scrollTo(0, 50, {
      easing: "linear",
      duration: 100,
    });

    cy.findByTestId("grid-scrollable");

    const getRow = (n: number) =>
      cy
        .get("[data-testid='grid-middle-part']")
        .find(`[aria-rowindex="${n + 1}"]`);

    // Rows 1 to 14 should be rendered, everything above and below - not
    getRow(0).should("not.exist");
    getRow(1).should("exist");
    getRow(15).should("exist");
    // this will fail locally on a mac because macs don't render scrollbars and therefore render an extra row
    getRow(16).should("not.exist");
  });

  it("Header virtualization in grouped mode", () => {
    cy.mount(<LotsOfColumnGroups />);
    cy.get(".saltGridGroupHeaderCell").should("have.length", 4);

    cy.get(".saltGridGroupHeaderCell").eq(0).should("have.text", "Group A");
    cy.get(".saltGridGroupHeaderCell").eq(3).should("have.text", "Group D");
    cy.get(".saltGridGroupHeaderCell").eq(4).should("not.exist");

    cy.findByTestId("grid-scrollable")
      .scrollTo(650, 0, { easing: "linear", duration: 300 })
      .then(() => {
        const getGroup = (n: number) =>
          cy
            .findByTestId("grid-top-part")
            .find(".saltGridGroupHeaderRow")
            .find(`[data-group-index="${n}"]`);

        getGroup(0).should("not.exist");
        getGroup(1).should("not.exist");
        // Column C is the first visible column now after scroll
        getGroup(2).should("exist").should("have.text", "Group C");
        getGroup(3).should("exist");
        getGroup(4).should("exist");
        // Column F is the last visible one
        getGroup(5).should("exist").should("have.text", "Group F");
        getGroup(6).should("not.exist");
      });
  });

  it("Keyboard navigation", () => {
    cy.mount(<GridExample />);

    // we cannot test tabbing in cypress for now
    clickCell(0, 1);
    checkCursorPos(1, 1);

    cy.focused().realType("{rightarrow}");
    checkCursorPos(1, 2);
    cy.focused().realType("{downarrow}");
    checkCursorPos(2, 2);
    cy.focused().realType("{leftarrow}");
    checkCursorPos(2, 1);
    cy.focused().realType("{uparrow}");
    checkCursorPos(1, 1);
    cy.focused().realPress(["End"]);
    checkCursorPos(1, 5);
    cy.focused().realPress(["Home"]);
    checkCursorPos(1, 0);
    cy.focused().realPress(["ControlLeft", "End"]);
    checkCursorPos(50, 5);
    cy.focused().realPress(["ControlLeft", "Home"]);
    checkCursorPos(1, 0);
    cy.focused().realPress(["PageDown"]);
    checkCursorPos(14, 0);
    cy.focused().realPress(["PageUp"]);
    checkCursorPos(1, 0);
    // TODO other hotkeys
  });

  it("Single row selection mode", () => {
    cy.mount(<SingleRowSelect />);

    clickCell(5, 1);
    checkRowSelected(5, true);
    clickCell(7, 2);
    checkRowSelected(5, false);
    checkRowSelected(7, true);
  });

  it("Multi-row selection mode", () => {
    cy.mount(<GridExample />);
    findCell(2, 3).click({ force: true });
    findCell(10, 2).click({ force: true, shiftKey: true });
    checkRowSelected(2, true);
    checkRowSelected(10, true);
    checkRowSelected(7, true);
    checkRowSelected(1, false);
    checkRowSelected(11, false);
    findCell(4, 2).click({ force: true, ctrlKey: true });
    checkRowSelected(2, true);
    checkRowSelected(4, false);
    checkRowSelected(5, true);
  });

  it("Column resize", () => {
    cy.mount(<LotsOfColumns />);
    resizeColumn(2, 100);
    findCell(3, 2).should(($el) => {
      expect($el[0].getBoundingClientRect().width).equal(160);
    });
  });

  it("Fake column", () => {
    cy.mount(<SmallGrid />);
    expectFakeColumnWidth(378);
    resizeColumn(1, -10);
    expectFakeColumnWidth(388);
    resizeColumn(2, -10);
    expectFakeColumnWidth(398);
  });

  it.skip("Dropdown editor", () => {
    cy.mount(<GridExample />);
    findCell(0, 2).dblclick({ force: true });
    cy.findByTestId("grid-cell-editor-trigger")
      .should("exist")
      .type("{downArrow}")
      .type("{Enter}");
    findCell(0, 2).should("have.text", "Jersey City, NJ");
  });

  it("Tabbing in and out of grid", () => {
    cy.mount(
      <>
        <button>button 1</button>
        <GridExample />
        <button>button 2</button>
      </>
    );

    assertGridReady();

    cy.findByText("button 1").focus();
    cy.realPress("Tab");
    checkCursorPos(0, 0);

    cy.focused().realPress("Tab");
    cy.focused().should("have.text", "button 2");
    cy.focused().realPress(["Shift", "Tab"]);

    checkCursorPos(0, 0);

    cy.focused().realPress(["Shift", "Tab"]);
    cy.focused().should("have.text", "button 1");
  });

  it("Backspace deletes cell value", () => {
    cy.mount(<EditableCells />);

    assertGridReady();
    clickCell(0, 0);
    cy.focused().realPress("Backspace");
    cy.findByTestId("grid-cell-editor-input")
      .should("exist")
      .should("have.value", "")
      .type("{Enter}");
    findCell(0, 0).should("have.text", "");
  });

  it("in edit mode Enter moves focus one row down", () => {
    cy.mount(<EditableCells />);

    assertGridReady();
    clickCell(0, 0);
    // immediately delete value in cell
    cy.focused().realPress("Enter");
    cy.findByTestId("grid-cell-editor-input").should("exist").type("{Enter}");

    // enter moves focus one cell down
    checkCursorPos(1, 0);
  });

  it("in edit mode Tab moves focus one column to the right", () => {
    cy.mount(<EditableCells />);

    assertGridReady();
    clickCell(0, 0);
    // immediately delete value in cell
    cy.focused().realPress("Enter");
    cy.findByTestId("grid-cell-editor-input").should("exist").realPress("Tab");

    // enter moves focus one cell down
    checkCursorPos(0, 1);
  });

  it("Arbitrary typing on an editable cell enters edit mode with the first key as value", () => {
    cy.mount(<EditableCells />);

    assertGridReady();
    clickCell(0, 0);
    cy.focused().realType("a");
    cy.findByTestId("grid-cell-editor-input")
      .should("exist")
      .should("have.value", "a");
  });

  it("Escape cancels edit and reverts cell value", () => {
    cy.mount(<EditableCells />);

    assertGridReady();
    clickCell(0, 0);
    cy.focused().realPress("Enter");
    cy.focused().realType("asd");
    cy.findByTestId("grid-cell-editor-input")
      .should("exist")
      .should("have.value", "asd")
      .type("{Esc}");
    findCell(0, 0).should("not.have.text", "a");
    checkCursorPos(0, 0);
  });

  it("Numeric cell editor", () => {
    cy.mount(<GridExample />);

    clickCell(0, 4);
    cy.focused().realPress("Enter");
    cy.findByTestId("grid-cell-editor-input")
      .should("exist")
      .type("3.1415")
      .type("{Enter}");
    findCell(0, 4).should("have.text", "3.14");
  });

  it("Clicking on a different cell ends edit and confirms new cell value", () => {
    cy.mount(<EditableCells />);

    assertGridReady();
    clickCell(0, 0);
    cy.focused().realPress("Enter");
    cy.focused().realType("asd");
    cy.findByTestId("grid-cell-editor-input")
      .should("exist")
      .should("have.value", "asd");

    clickCell(0, 1);
    checkCursorPos(0, 1);
    findCell(0, 0).should("have.text", "asd");
  });

  it("Clicking on a header or outside the grid ends edit and confirms new cell value", () => {
    cy.mount(<EditableCells />);

    assertGridReady();
    clickCell(0, 0);
    cy.focused().realPress("Enter");
    cy.focused().realType("asd");
    cy.findByTestId("grid-cell-editor-input")
      .should("exist")
      .should("have.value", "asd");

    cy.get("body").click();
    findCell(0, 0).should("have.text", "asd");

    clickCell(0, 0);
    cy.focused().realPress("Enter");
    cy.focused().realType("qwe");
    cy.findByTestId("grid-cell-editor-input")
      .should("exist")
      .should("have.value", "qwe");

    cy.get(".saltGridTopPart").click();
    findCell(0, 0).should("have.text", "qwe");
  });

  // Docs Examples

  describe("Grid Variants", () => {
    it("displays 'Primary' variant by default", () => {
      cy.mount(<GridVariants />);
      cy.findByRole("grid")
        .should("have.class", "saltGrid-primaryBackground")
        .and("not.have.class", "saltGrid-secondaryBackground");
    });

    it("displays 'Secondary' variant", () => {
      cy.mount(<GridVariants />);
      cy.findByLabelText("secondary").click();
      cy.findByRole("grid").should(
        "have.class",
        "saltGrid-secondaryBackground"
      );
    });

    it("displays 'Zebra' variant", () => {
      cy.mount(<GridVariants />);
      cy.findByLabelText("zebra").click();
      cy.findByRole("grid")
        .should("have.class", "saltGrid-primaryBackground")
        .and("have.class", "saltGrid-zebra");
    });
  });

  describe("Column Groups", () => {
    it("Shows correct groups", () => {
      cy.mount(<ColumnGroups />);
      cy.get(".saltGridGroupHeaderCell")
        .eq(0)
        .should("have.attr", "colspan", 2)
        .and("have.text", "Group One");
      cy.get(".saltGridGroupHeaderCell")
        .eq(1)
        .should("have.attr", "colspan", 1)
        .and("have.text", "Group Two");
    });
  });

  describe("Row Selection Controlled Mode", () => {
    it("Handles controlled mode", () => {
      // This example used controlled selection mode to synchronise selection across two grids.
      cy.mount(<RowSelectionControlled />);

      // check both are all unselected
      cy.findAllByRole("grid").should("have.length", 2);
      cy.findAllByRole("grid")
        .findAllByTestId("grid-row-selection-checkbox")
        .should("not.have.class", "saltGridTableRow-selected");

      // select two rows on the first grid
      cy.findAllByRole("grid")
        .eq(0)
        .findAllByTestId("grid-row-selection-checkbox")
        .eq(2)
        .click({ force: true });

      cy.findAllByRole("grid")
        .eq(0)
        .findAllByTestId("grid-row-selection-checkbox")
        .eq(3)
        .click({ force: true });

      // assert the second grid has the same rows selected
      cy.findAllByRole("grid")
        .eq(1)
        .get(`tr[data-row-index="2"]`)
        .should("have.class", "saltGridTableRow-selected");

      cy.findAllByRole("grid")
        .eq(1)
        .get(`tr[data-row-index="3"]`)
        .should("have.class", "saltGridTableRow-selected");
    });
  });

  describe("Cell Customisation", () => {
    it("Renders customised cell values", () => {
      cy.mount(<CellCustomization />);
      cy.get(".bidAskCellValue").should("have.length", 15);
      cy.get(".saltLinearProgress").should("have.length", 15);
    });
  });

  describe("Switching selection modes", () => {
    it("Shows correct columns", () => {
      cy.mount(<RowSelectionModes />);

      cy.findByLabelText("multi").click();
      cy.findAllByTestId("grid-row-selection-checkbox").should(
        "have.length",
        15
      );
      cy.findAllByTestId("grid-row-selection-radiobox").should(
        "have.length",
        0
      );
      cy.findAllByTestId("column-header").should("have.length", 4);
      cy.findAllByTestId("column-header").eq(1).should("have.text", "A");
      cy.findAllByTestId("column-header").eq(2).should("have.text", "B");
      cy.findAllByTestId("column-header").eq(3).should("have.text", "C");

      cy.findByLabelText("single").click();
      cy.findAllByTestId("grid-row-selection-radiobox").should(
        "have.length",
        15
      );
      cy.findAllByTestId("grid-row-selection-checkbox").should(
        "have.length",
        0
      );
      cy.findAllByTestId("column-header").should("have.length", 4);
      cy.findAllByTestId("column-header").eq(1).should("have.text", "A");
      cy.findAllByTestId("column-header").eq(2).should("have.text", "B");
      cy.findAllByTestId("column-header").eq(3).should("have.text", "C");

      cy.findByLabelText("none").click();
      cy.findAllByTestId("grid-row-selection-checkbox").should(
        "have.length",
        0
      );
      cy.findAllByTestId("grid-row-selection-radiobox").should(
        "have.length",
        0
      );
      cy.findAllByTestId("column-header").should("have.length", 3);
      cy.findAllByTestId("column-header").eq(0).should("have.text", "A");
      cy.findAllByTestId("column-header").eq(1).should("have.text", "B");
      cy.findAllByTestId("column-header").eq(2).should("have.text", "C");
    });

    it("Selects rows correctly", () => {
      cy.mount(<RowSelectionModes />);

      cy.findByLabelText("multi").click();
      findCell(2, 3).click({ force: true });
      findCell(3, 3).click({ force: true, shiftKey: true });
      checkRowSelected(2, true);
      checkRowSelected(3, true);

      cy.findByLabelText("single").click();
      findCell(2, 3).click({ force: true });
      findCell(3, 3).click({ force: true, shiftKey: true });
      checkRowSelected(2, false);
      checkRowSelected(3, true);

      cy.findByLabelText("none").click();
      findCell(2, 2).click({ force: true });
      findCell(3, 2).click({ force: true, shiftKey: true });
      checkRowSelected(2, false);
      checkRowSelected(3, false);
    });
  });

  it("Keyboard events should not leak to the parent component", () => {
    const onKeyDownSpy = cy.stub().as("onKeyDownSpy");
    cy.mount(
      <div onKeyDown={onKeyDownSpy}>
        <GridExample />
      </div>
    );
    clickCell(0, 1);
    cy.findByRole(`grid`).type("{rightArrow}");
    cy.findByRole(`grid`).type("{downArrow}");
    cy.findByRole(`grid`).type("{leftArrow}");
    cy.findByRole(`grid`).type("{upArrow}");
    cy.findByRole(`grid`).type("{end}");
    cy.findByRole(`grid`).type("{home}");
    cy.findByRole(`grid`).type(" ");
    cy.get("@onKeyDownSpy").should("not.have.been.called");
  });

  it("Space on checkbox column should toggle selection", () => {
    cy.mount(<RowSelectionModes />);

    cy.findByLabelText("multi").realClick();
    findCell(2, 1).click({ force: true });
    cy.focused().type("{downArrow}");
    cy.focused().type("{leftArrow}");
    // Space on any other cell would cancel the previous selection and select
    // the current row. Space on a checkbox cell should add the row to existing
    // selection.
    cy.focused().type(" ");
    checkRowSelected(2, true);
    checkRowSelected(3, true);
  });

<<<<<<< HEAD
  describe("cell validation", () => {
    it("error validation should set [aria-invalid] on the grid cell", () => {
      cy.mount(<CellValidation />);
      assertGridReady();

      findCell(3, 0).should("have.attr", "aria-invalid", "true");
    });

    it("validation should have a default aria description of the validation state", () => {
      cy.mount(<CellValidation />);
      assertGridReady();

      findCell(3, 0)
        .should("have.attr", "aria-invalid", "true")
        .should("have.attr", "aria-describedby");
      checkAriaDescription(findCell(3, 0), "Cell validation state is error");
    });

    it("should render custom validation message as aria description", () => {
      cy.mount(<CellValidation />);
      assertGridReady();

      checkAriaDescription(
        findCell(3, 3),
        "This is a custom success validation message"
      );
    });

    it("should NOT add [aria-invalid] for non error validation states", () => {
      cy.mount(<CellValidation />);
      assertGridReady();

      findCell(3, 2).should("not.have.attr", "aria-invalid", "true");
      findCell(3, 3).should("not.have.attr", "aria-invalid", "true");
    });

    it("should render an svg icon when the validationType=strong ", () => {
      cy.mount(<CellValidation />);
      assertGridReady();

      checkAriaDescription(
        findCell(3, 3),
        "This is a custom success validation message"
      );
      findCell(3, 3).find("svg").should("exist");
    });

    it("should NOT render an svg icon when the validationType=light ", () => {
      cy.mount(<CellValidation />);
      assertGridReady();

      findCell(3, 5).should("have.attr", "aria-invalid", "true");
      findCell(3, 5).find("svg").should("not.exist");
=======
  describe("Column Sorting", () => {
    it("should sort column values when sorting is enabled", () => {
      cy.mount(<RowSelectionModes />);

      // first click: sort in ascending order
      cy.findByRole("columnheader", { name: "B" }).realClick();
      cy.findByRole("columnheader", { name: "B" }).should(
        "have.attr",
        "aria-sort",
        "ascending"
      );
      findCell(1, 2).should("have.text", "100.00");

      // second click: sort in descending order
      cy.findByRole("columnheader", { name: "B" }).realClick();
      cy.findByRole("columnheader", { name: "B" }).should(
        "have.attr",
        "aria-sort",
        "descending"
      );
      findCell(1, 2).should("have.text", "4800.00");

      // third click: back to default order without sorting
      cy.findByRole("columnheader", { name: "B" }).realClick();
      cy.findByRole("columnheader", { name: "B" }).should(
        "have.attr",
        "aria-sort",
        "none"
      );
      findCell(1, 2).should("have.text", "100.00");
    });

    it("allows sorting on server side", () => {
      cy.intercept("GET", "/api/investors*", (req) => {
        const url = new URL(req.url);
        const sortBy = url.searchParams.get("sort_by");

        const orderBy =
          sortBy
            ?.split(",")
            .map((s) => {
              const [sortColumn, sortOrder] = s.split(".");
              if (sortOrder && sortColumn) {
                return {
                  [sortColumn]: sortOrder,
                } as Record<keyof Investor, SortOrder>;
              }
            })
            .filter(Boolean) ?? [];

        const response = db.investor.findMany({
          // @ts-ignore
          orderBy,
          take: 50,
        });

        return req.reply({ body: response });
      }).as("getInvestors");

      cy.mount(<ServerSideSort />);

      cy.wait("@getInvestors");
      // first click: sort in ascending order
      cy.findByRole("columnheader", { name: "Amount" }).realClick();
      cy.wait("@getInvestors");
      cy.findByRole("columnheader", { name: "Amount" }).should(
        "have.attr",
        "aria-sort",
        "ascending"
      );

      // second click: sort in descending order
      cy.findByRole("columnheader", { name: "Amount" }).realClick();
      cy.wait("@getInvestors");
      cy.findByRole("columnheader", { name: "Amount" }).should(
        "have.attr",
        "aria-sort",
        "descending"
      );

      // third click: back to default order without sorting
      cy.findByRole("columnheader", { name: "Amount" }).realClick();
      cy.wait("@getInvestors");
      cy.findByRole("columnheader", { name: "Amount" }).should(
        "have.attr",
        "aria-sort",
        "none"
      );
>>>>>>> fe818c66
    });
  });
});<|MERGE_RESOLUTION|>--- conflicted
+++ resolved
@@ -520,10 +520,12 @@
         .get(`tr[data-row-index="2"]`)
         .should("have.class", "saltGridTableRow-selected");
 
-      cy.findAllByRole("grid")
-        .eq(1)
-        .get(`tr[data-row-index="3"]`)
-        .should("have.class", "saltGridTableRow-selected");
+          cy.findAllByRole("grid")
+            .eq(1)
+            .get(`tr[data-row-index="3"]`)
+            .should("have.class", "saltGridTableRow-selected");
+        });
+      });
     });
   });
 
@@ -638,61 +640,6 @@
     checkRowSelected(3, true);
   });
 
-<<<<<<< HEAD
-  describe("cell validation", () => {
-    it("error validation should set [aria-invalid] on the grid cell", () => {
-      cy.mount(<CellValidation />);
-      assertGridReady();
-
-      findCell(3, 0).should("have.attr", "aria-invalid", "true");
-    });
-
-    it("validation should have a default aria description of the validation state", () => {
-      cy.mount(<CellValidation />);
-      assertGridReady();
-
-      findCell(3, 0)
-        .should("have.attr", "aria-invalid", "true")
-        .should("have.attr", "aria-describedby");
-      checkAriaDescription(findCell(3, 0), "Cell validation state is error");
-    });
-
-    it("should render custom validation message as aria description", () => {
-      cy.mount(<CellValidation />);
-      assertGridReady();
-
-      checkAriaDescription(
-        findCell(3, 3),
-        "This is a custom success validation message"
-      );
-    });
-
-    it("should NOT add [aria-invalid] for non error validation states", () => {
-      cy.mount(<CellValidation />);
-      assertGridReady();
-
-      findCell(3, 2).should("not.have.attr", "aria-invalid", "true");
-      findCell(3, 3).should("not.have.attr", "aria-invalid", "true");
-    });
-
-    it("should render an svg icon when the validationType=strong ", () => {
-      cy.mount(<CellValidation />);
-      assertGridReady();
-
-      checkAriaDescription(
-        findCell(3, 3),
-        "This is a custom success validation message"
-      );
-      findCell(3, 3).find("svg").should("exist");
-    });
-
-    it("should NOT render an svg icon when the validationType=light ", () => {
-      cy.mount(<CellValidation />);
-      assertGridReady();
-
-      findCell(3, 5).should("have.attr", "aria-invalid", "true");
-      findCell(3, 5).find("svg").should("not.exist");
-=======
   describe("Column Sorting", () => {
     it("should sort column values when sorting is enabled", () => {
       cy.mount(<RowSelectionModes />);
@@ -781,7 +728,62 @@
         "aria-sort",
         "none"
       );
->>>>>>> fe818c66
+    });
+  });
+
+  describe("cell validation", () => {
+    it("error validation should set [aria-invalid] on the grid cell", () => {
+      cy.mount(<CellValidation />);
+      assertGridReady();
+
+      findCell(3, 0).should("have.attr", "aria-invalid", "true");
+    });
+
+    it("validation should have a default aria description of the validation state", () => {
+      cy.mount(<CellValidation />);
+      assertGridReady();
+
+      findCell(3, 0)
+        .should("have.attr", "aria-invalid", "true")
+        .should("have.attr", "aria-describedby");
+      checkAriaDescription(findCell(3, 0), "Cell validation state is error");
+    });
+
+    it("should render custom validation message as aria description", () => {
+      cy.mount(<CellValidation />);
+      assertGridReady();
+
+      checkAriaDescription(
+        findCell(3, 3),
+        "This is a custom success validation message"
+      );
+    });
+
+    it("should NOT add [aria-invalid] for non error validation states", () => {
+      cy.mount(<CellValidation />);
+      assertGridReady();
+
+      findCell(3, 2).should("not.have.attr", "aria-invalid", "true");
+      findCell(3, 3).should("not.have.attr", "aria-invalid", "true");
+    });
+
+    it("should render an svg icon when the validationType=strong ", () => {
+      cy.mount(<CellValidation />);
+      assertGridReady();
+
+      checkAriaDescription(
+        findCell(3, 3),
+        "This is a custom success validation message"
+      );
+      findCell(3, 3).find("svg").should("exist");
+    });
+
+    it("should NOT render an svg icon when the validationType=light ", () => {
+      cy.mount(<CellValidation />);
+      assertGridReady();
+
+      findCell(3, 5).should("have.attr", "aria-invalid", "true");
+      findCell(3, 5).find("svg").should("not.exist");
     });
   });
 });