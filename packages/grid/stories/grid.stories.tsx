--- conflicted
+++ resolved
@@ -1,24 +1,4 @@
 import { Story } from "@storybook/react";
-<<<<<<< HEAD
-import "./grid.stories.css";
-import {
-  CellEditor,
-  ColumnGroup,
-  DropdownCellEditor,
-  Grid,
-  GridCellValueProps,
-  GridColumn,
-  GridHeaderValueProps,
-  GridProps,
-  NumericCellEditor,
-  NumericColumn,
-  RowSelectionCheckboxColumn,
-  RowSelectionRadioColumn,
-} from "../src";
-import { randomString, randomText } from "./utils";
-
-=======
->>>>>>> 7e660a8d
 import {
   createContext,
   CSSProperties,
@@ -44,6 +24,7 @@
   GridCellValueProps,
   GridColumn,
   GridHeaderValueProps,
+  GridProps,
   NumericCellEditor,
   NumericColumn,
   RowSelectionCheckboxColumn,
