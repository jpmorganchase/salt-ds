--- conflicted
+++ resolved
@@ -73,10 +73,6 @@
       });
     });
   });
-<<<<<<< HEAD
-
-=======
->>>>>>> 858f18f3
   describe("WHEN the ContextMenu story is mounted", () => {
     describe("WHEN cell context menu is open", () => {
       it("THEN should match screenshot", () => {
