import {
  AddIcon,
  AddDocumentIcon,
  AddDocumentSolidIcon,
  ApiIcon,
  AppSwitcherIcon,
  ArrowDownIcon,
  ArrowLeftIcon,
  ArrowRightIcon,
  ArrowUpIcon,
  AttachIcon,
  BankCheckIcon,
  BankCheckSolidIcon,
  BarChartIcon,
  BookmarkIcon,
  BookmarkSolidIcon,
  BuildingIcon,
  BuildingsIcon,
  BuildingSolidIcon,
  BuildingsSolidIcon,
  BuildReportIcon,
  BuildReportSolidIcon,
  CalculatorIcon,
  CalculatorSolidIcon,
  CalendarIcon,
  CalendarSolidIcon,
  CallIcon,
  CallSolidIcon,
  ChatIcon,
  ChatGroupIcon,
  ChatGroupSolidIcon,
  ChatSolidIcon,
  ChattingIcon,
  ChattingSolidIcon,
  ChevronDownIcon,
  ChevronLeftIcon,
  ChevronRightIcon,
  ChevronUpIcon,
  ClockIcon,
  ClockSolidIcon,
  CloneIcon,
  CloseIcon,
  ClosedcaptionIcon,
  ClosedcaptionDisabledIcon,
  ClosedcaptionSolidIcon,
  CloseSmallIcon,
  CloudIcon,
  CloudSolidIcon,
  CoffeeIcon,
  CoffeeSolidIcon,
  ColumnChooserIcon,
  ColumnChooserSolidIcon,
  CommentaryIcon,
  CommentarySolidIcon,
  CompassIcon,
  CompassSolidIcon,
  CookieIcon,
  CookieSolidIcon,
  CopyIcon,
  CopySolidIcon,
  CreditCardIcon,
  CreditCardSolidIcon,
  CsvIcon,
  CsvSolidIcon,
  CutIcon,
  DarkIcon,
  DarkSolidIcon,
  DashboardIcon,
  DashboardSolidIcon,
  DatabaseIcon,
  DatabaseSolidIcon,
  DeleteIcon,
  DeleteSolidIcon,
  DiamondIcon,
  DocumentIcon,
  DocumentSolidIcon,
  DoubleChevronDownIcon,
  DoubleChevronLeftIcon,
  DoubleChevronRightIcon,
  DoubleChevronUpIcon,
  DownloadIcon,
  EditIcon,
  EditSolidIcon,
  ErrorIcon,
  ErrorExecuteIcon,
  ErrorSolidIcon,
  ExpandIcon,
  ExportIcon,
  ExportSolidIcon,
  FavoriteIcon,
  FavoriteSolidIcon,
  FilterIcon,
  FilterClearIcon,
  FilterClearSolidIcon,
  FilterSolidIcon,
  FlagIcon,
  FlagSolidIcon,
  FolderClosedIcon,
  FolderClosedSolidIcon,
  FolderOpenIcon,
  FolderOpenSolidIcon,
  Forward10Icon,
  Forward15Icon,
  Forward30Icon,
  Forward5Icon,
  GlobeIcon,
  GlobeSolidIcon,
  GridIcon,
  GridSolidIcon,
  GuideClosedIcon,
  GuideClosedSolidIcon,
  GuideOpenIcon,
  GuideOpenSolidIcon,
  HelpIcon,
  HelpSolidIcon,
  HiddenIcon,
  HomeIcon,
  HomeSolidIcon,
  ImageIcon,
  ImageSolidIcon,
  ImportIcon,
  ImportSolidIcon,
  InboxIcon,
  InboxSolidIcon,
  InfoIcon,
  InfoSolidIcon,
  KeyIcon,
  KeySolidIcon,
  LightIcon,
  LightSolidIcon,
  LineChartIcon,
  LineChartSolidIcon,
  LinkedIcon,
  ListIcon,
  LoaderIcon,
  LocationIcon,
  LocationSolidIcon,
  LockedIcon,
  LockedSolidIcon,
  MaximizeIcon,
  MenuIcon,
  MessageIcon,
  MessageSolidIcon,
  MicroMenuIcon,
  MinimizeIcon,
  MoveAllIcon,
  MoveHorizontalIcon,
  MoveVerticalIcon,
  NoteIcon,
  NoteSolidIcon,
  NotificationIcon,
  NotificationSolidIcon,
  OverflowMenuIcon,
  PasteIcon,
  PasteSolidIcon,
  PauseIcon,
  PauseSolidIcon,
  PdfIcon,
  PdfSolidIcon,
  PinIcon,
  PinSolidIcon,
  PivotIcon,
  PivotSolidIcon,
  PlaceInIcon,
  PlayIcon,
  PlaySolidIcon,
  PresentationIcon,
  PresentationSolidIcon,
  PriceLadderIcon,
  PrintIcon,
  PrintSolidIcon,
  ProgressCancelledIcon,
  ProgressClosedIcon,
  ProgressCompleteIcon,
  ProgressDraftIcon,
  ProgressInprogressIcon,
  ProgressOnholdIcon,
  ProgressPendingIcon,
  ProgressRejectedIcon,
  ProgressTodoIcon,
  ProtectionIcon,
  ProtectionSolidIcon,
  RedoIcon,
  RefreshIcon,
  RemoveIcon,
  RemoveDocumentIcon,
  RemoveDocumentSolidIcon,
  Replay10Icon,
  Replay15Icon,
  Replay30Icon,
  Replay5Icon,
  RestoreIcon,
  RunReportIcon,
  RunReportSolidIcon,
  SaveIcon,
  SaveSolidIcon,
  ScheduleTimeIcon,
  ScheduleTimeSolidIcon,
  SearchIcon,
  SendIcon,
  SettingsIcon,
  SettingsSolidIcon,
  ShareIcon,
  ShareSolidIcon,
  SortAlphaAscendIcon,
  SortAlphaDescendIcon,
  SortNumAscendIcon,
  SortNumDescentIcon,
  StackoverflowIcon,
  StepActiveIcon,
  StepDefaultIcon,
  StepSuccessIcon,
  StorageIcon,
  StorageSolidIcon,
  SuccessIcon,
  SuccessSolidIcon,
  SuccessTickIcon,
  SumIcon,
  SumSolidIcon,
  SwapIcon,
  SymphonyIcon,
  TagIcon,
  TagClearIcon,
  TagClearSolidIcon,
  TagSolidIcon,
  TailsIcon,
  TailsSolidIcon,
  TargetIcon,
  TearOutIcon,
  ThumbsDownIcon,
  ThumbsDownSolidIcon,
  ThumbsUpIcon,
  ThumbsUpSolidIcon,
  TreeIcon,
  TreeSolidIcon,
  TriangleDownIcon,
  TriangleLeftIcon,
  TriangleRightIcon,
  TriangleRightDownIcon,
  TriangleUpIcon,
  UndoIcon,
  UnlinkedIcon,
  UnlockedIcon,
  UnlockedSolidIcon,
  UploadIcon,
  UrgencyCriticalIcon,
  UrgencyHighIcon,
  UrgencyLowIcon,
  UrgencyMediumIcon,
  UrgencyNoneIcon,
  UserIcon,
  UserAdminIcon,
  UserAdminSolidIcon,
  UserBadgeIcon,
  UserGroupIcon,
  UserGroupSolidIcon,
  UserSolidIcon,
  VideoIcon,
  VideoDisabledIcon,
  VideoSolidIcon,
  VisibleIcon,
  VisibleSolidIcon,
  VolumeDownIcon,
  VolumeOffIcon,
  VolumeUpIcon,
  WarningIcon,
  WarningSolidIcon,
  XlsIcon,
  XlsSolidIcon,
  ZipIcon,
  ZipSolidIcon,
} from "@jpmorganchase/uitk-icons";

export const allIcons = [
  AddIcon,
  AddDocumentIcon,
  AddDocumentSolidIcon,
  ApiIcon,
  AppSwitcherIcon,
  ArrowDownIcon,
  ArrowLeftIcon,
  ArrowRightIcon,
  ArrowUpIcon,
  AttachIcon,
  BankCheckIcon,
  BankCheckSolidIcon,
  BarChartIcon,
  BookmarkIcon,
  BookmarkSolidIcon,
  BuildingIcon,
  BuildingsIcon,
  BuildingSolidIcon,
  BuildingsSolidIcon,
  BuildReportIcon,
  BuildReportSolidIcon,
  CalculatorIcon,
  CalculatorSolidIcon,
  CalendarIcon,
  CalendarSolidIcon,
  CallIcon,
  CallSolidIcon,
  ChatIcon,
  ChatGroupIcon,
  ChatGroupSolidIcon,
  ChatSolidIcon,
  ChattingIcon,
  ChattingSolidIcon,
  ChevronDownIcon,
  ChevronLeftIcon,
  ChevronRightIcon,
  ChevronUpIcon,
  ClockIcon,
  ClockSolidIcon,
  CloneIcon,
  CloseIcon,
  ClosedcaptionIcon,
  ClosedcaptionDisabledIcon,
  ClosedcaptionSolidIcon,
  CloseSmallIcon,
  CloudIcon,
  CloudSolidIcon,
  CoffeeIcon,
  CoffeeSolidIcon,
  ColumnChooserIcon,
  ColumnChooserSolidIcon,
  CommentaryIcon,
  CommentarySolidIcon,
  CompassIcon,
  CompassSolidIcon,
  CookieIcon,
  CookieSolidIcon,
  CopyIcon,
  CopySolidIcon,
  CreditCardIcon,
  CreditCardSolidIcon,
  CsvIcon,
  CsvSolidIcon,
  CutIcon,
  DarkIcon,
  DarkSolidIcon,
  DashboardIcon,
  DashboardSolidIcon,
  DatabaseIcon,
  DatabaseSolidIcon,
  DeleteIcon,
  DeleteSolidIcon,
  DiamondIcon,
  DocumentIcon,
  DocumentSolidIcon,
  DoubleChevronDownIcon,
  DoubleChevronLeftIcon,
  DoubleChevronRightIcon,
  DoubleChevronUpIcon,
  DownloadIcon,
  EditIcon,
  EditSolidIcon,
  ErrorIcon,
  ErrorExecuteIcon,
  ErrorSolidIcon,
  ExpandIcon,
  ExportIcon,
  ExportSolidIcon,
  FavoriteIcon,
  FavoriteSolidIcon,
  FilterIcon,
  FilterClearIcon,
  FilterClearSolidIcon,
  FilterSolidIcon,
  FlagIcon,
  FlagSolidIcon,
  FolderClosedIcon,
  FolderClosedSolidIcon,
  FolderOpenIcon,
  FolderOpenSolidIcon,
  Forward10Icon,
  Forward15Icon,
  Forward30Icon,
  Forward5Icon,
  GlobeIcon,
  GlobeSolidIcon,
  GridIcon,
  GridSolidIcon,
  GuideClosedIcon,
  GuideClosedSolidIcon,
  GuideOpenIcon,
  GuideOpenSolidIcon,
  HelpIcon,
  HelpSolidIcon,
  HiddenIcon,
  HomeIcon,
  HomeSolidIcon,
  ImageIcon,
  ImageSolidIcon,
  ImportIcon,
  ImportSolidIcon,
  InboxIcon,
  InboxSolidIcon,
  InfoIcon,
  InfoSolidIcon,
  KeyIcon,
  KeySolidIcon,
  LightIcon,
  LightSolidIcon,
  LineChartIcon,
  LineChartSolidIcon,
  LinkedIcon,
  ListIcon,
  LoaderIcon,
  LocationIcon,
  LocationSolidIcon,
  LockedIcon,
  LockedSolidIcon,
  MaximizeIcon,
  MenuIcon,
  MessageIcon,
  MessageSolidIcon,
  MicroMenuIcon,
  MinimizeIcon,
  MoveAllIcon,
  MoveHorizontalIcon,
  MoveVerticalIcon,
  NoteIcon,
  NoteSolidIcon,
  NotificationIcon,
  NotificationSolidIcon,
  OverflowMenuIcon,
  PasteIcon,
  PasteSolidIcon,
  PauseIcon,
  PauseSolidIcon,
  PdfIcon,
  PdfSolidIcon,
  PinIcon,
  PinSolidIcon,
  PivotIcon,
  PivotSolidIcon,
  PlaceInIcon,
  PlayIcon,
  PlaySolidIcon,
  PresentationIcon,
  PresentationSolidIcon,
  PriceLadderIcon,
  PrintIcon,
  PrintSolidIcon,
  ProgressCancelledIcon,
  ProgressClosedIcon,
  ProgressCompleteIcon,
  ProgressDraftIcon,
  ProgressInprogressIcon,
  ProgressOnholdIcon,
  ProgressPendingIcon,
  ProgressRejectedIcon,
  ProgressTodoIcon,
  ProtectionIcon,
  ProtectionSolidIcon,
  RedoIcon,
  RefreshIcon,
  RemoveIcon,
  RemoveDocumentIcon,
  RemoveDocumentSolidIcon,
  Replay10Icon,
  Replay15Icon,
  Replay30Icon,
  Replay5Icon,
  RestoreIcon,
  RunReportIcon,
  RunReportSolidIcon,
  SaveIcon,
  SaveSolidIcon,
  ScheduleTimeIcon,
  ScheduleTimeSolidIcon,
  SearchIcon,
  SendIcon,
  SettingsIcon,
  SettingsSolidIcon,
  ShareIcon,
  ShareSolidIcon,
  SortAlphaAscendIcon,
  SortAlphaDescendIcon,
  SortNumAscendIcon,
  SortNumDescentIcon,
  StackoverflowIcon,
  StepActiveIcon,
  StepDefaultIcon,
  StepSuccessIcon,
  StorageIcon,
  StorageSolidIcon,
  SuccessIcon,
  SuccessSolidIcon,
  SuccessTickIcon,
  SumIcon,
  SumSolidIcon,
  SwapIcon,
  SymphonyIcon,
  TagIcon,
  TagClearIcon,
  TagClearSolidIcon,
  TagSolidIcon,
  TailsIcon,
  TailsSolidIcon,
  TargetIcon,
  TearOutIcon,
  ThumbsDownIcon,
  ThumbsDownSolidIcon,
  ThumbsUpIcon,
  ThumbsUpSolidIcon,
  TreeIcon,
  TreeSolidIcon,
  TriangleDownIcon,
  TriangleLeftIcon,
  TriangleRightIcon,
  TriangleRightDownIcon,
  TriangleUpIcon,
  UndoIcon,
  UnlinkedIcon,
  UnlockedIcon,
  UnlockedSolidIcon,
  UploadIcon,
  UrgencyCriticalIcon,
  UrgencyHighIcon,
  UrgencyLowIcon,
  UrgencyMediumIcon,
  UrgencyNoneIcon,
  UserIcon,
  UserAdminIcon,
  UserAdminSolidIcon,
  UserBadgeIcon,
  UserGroupIcon,
  UserGroupSolidIcon,
  UserSolidIcon,
  VideoIcon,
  VideoDisabledIcon,
  VideoSolidIcon,
  VisibleIcon,
  VisibleSolidIcon,
  VolumeDownIcon,
  VolumeOffIcon,
  VolumeUpIcon,
  WarningIcon,
  WarningSolidIcon,
  XlsIcon,
  XlsSolidIcon,
  ZipIcon,
<<<<<<< HEAD
];
export const allIconsNames = [
  { name: "AddIcon,", icon: AddIcon },
  { name: "AddDocumentIcon,", icon: AddDocumentIcon },
  { name: "AddDocumentSolidIcon,", icon: AddDocumentSolidIcon },
  { name: "AppSwitcherIcon,", icon: AppSwitcherIcon },
  { name: "ArrowDownIcon,", icon: ArrowDownIcon },
  { name: "ArrowLeftIcon,", icon: ArrowLeftIcon },
  { name: "ArrowRightIcon,", icon: ArrowRightIcon },
  { name: "ArrowUpIcon,", icon: ArrowUpIcon },
  { name: "AttachIcon,", icon: AttachIcon },
  { name: "BankCheckIcon,", icon: BankCheckIcon },
  { name: "BankCheckSolidIcon,", icon: BankCheckSolidIcon },
  { name: "BarChartIcon,", icon: BarChartIcon },
  { name: "BuildReportIcon,", icon: BuildReportIcon },
  { name: "CalendarIcon,", icon: CalendarIcon },
  { name: "CalendarSolidIcon,", icon: CalendarSolidIcon },
  { name: "CallIcon,", icon: CallIcon },
  { name: "CallSolidIcon,", icon: CallSolidIcon },
  { name: "ChatIcon,", icon: ChatIcon },
  { name: "ChatGroupIcon,", icon: ChatGroupIcon },
  { name: "ChatGroupSolidIcon,", icon: ChatGroupSolidIcon },
  { name: "ChatSolidIcon,", icon: ChatSolidIcon },
  { name: "ChattingIcon,", icon: ChattingIcon },
  { name: "ChattingSolidIcon,", icon: ChattingSolidIcon },
  { name: "ChevronDownIcon,", icon: ChevronDownIcon },
  { name: "ChevronLeftIcon,", icon: ChevronLeftIcon },
  { name: "ChevronRightIcon,", icon: ChevronRightIcon },
  { name: "ChevronUpIcon,", icon: ChevronUpIcon },
  { name: "ClockIcon,", icon: ClockIcon },
  { name: "ClockSolidIcon,", icon: ClockSolidIcon },
  { name: "CloneIcon,", icon: CloneIcon },
  { name: "CloseIcon,", icon: CloseIcon },
  { name: "CloseSmallIcon,", icon: CloseSmallIcon },
  { name: "ColumnChooserIcon,", icon: ColumnChooserIcon },
  { name: "ColumnChooserSolidIcon,", icon: ColumnChooserSolidIcon },
  { name: "CommentaryIcon,", icon: CommentaryIcon },
  { name: "CommentarySolidIcon,", icon: CommentarySolidIcon },
  { name: "CopyIcon,", icon: CopyIcon },
  { name: "CopySolidIcon,", icon: CopySolidIcon },
  { name: "CreditCardIcon,", icon: CreditCardIcon },
  { name: "CreditCardSolidIcon,", icon: CreditCardSolidIcon },
  { name: "CsvIcon,", icon: CsvIcon },
  { name: "CutIcon,", icon: CutIcon },
  { name: "DashboardIcon,", icon: DashboardIcon },
  { name: "DashboardSolidIcon,", icon: DashboardSolidIcon },
  { name: "DatabaseIcon,", icon: DatabaseIcon },
  { name: "DatabaseSolidIcon,", icon: DatabaseSolidIcon },
  { name: "DeleteIcon,", icon: DeleteIcon },
  { name: "DeleteSolidIcon,", icon: DeleteSolidIcon },
  { name: "DocumentIcon,", icon: DocumentIcon },
  { name: "DocumentSolidIcon,", icon: DocumentSolidIcon },
  { name: "DoubleChevronDownIcon,", icon: DoubleChevronDownIcon },
  { name: "DoubleChevronLeftIcon,", icon: DoubleChevronLeftIcon },
  { name: "DoubleChevronRightIcon,", icon: DoubleChevronRightIcon },
  { name: "DoubleChevronUpIcon,", icon: DoubleChevronUpIcon },
  { name: "DownloadIcon,", icon: DownloadIcon },
  { name: "EditIcon,", icon: EditIcon },
  { name: "EditSolidIcon,", icon: EditSolidIcon },
  { name: "ErrorIcon,", icon: ErrorIcon },
  { name: "ErrorExecuteIcon,", icon: ErrorExecuteIcon },
  { name: "ExpandIcon,", icon: ExpandIcon },
  { name: "ExportIcon,", icon: ExportIcon },
  { name: "ExportSolidIcon,", icon: ExportSolidIcon },
  { name: "FavoriteIcon,", icon: FavoriteIcon },
  { name: "FavoriteSolidIcon,", icon: FavoriteSolidIcon },
  { name: "FilterIcon,", icon: FilterIcon },
  { name: "FilterSolidIcon,", icon: FilterSolidIcon },
  { name: "FlagIcon,", icon: FlagIcon },
  { name: "FlagSolidIcon,", icon: FlagSolidIcon },
  { name: "FolderClosedIcon,", icon: FolderClosedIcon },
  { name: "FolderOpenIcon,", icon: FolderOpenIcon },
  { name: "Forward10Icon,", icon: Forward10Icon },
  { name: "Forward15Icon,", icon: Forward15Icon },
  { name: "Forward30Icon,", icon: Forward30Icon },
  { name: "Forward5Icon,", icon: Forward5Icon },
  { name: "GlobeIcon,", icon: GlobeIcon },
  { name: "GlobeSolidIcon,", icon: GlobeSolidIcon },
  { name: "GridIcon,", icon: GridIcon },
  { name: "GridSolidIcon,", icon: GridSolidIcon },
  { name: "GuideClosedIcon,", icon: GuideClosedIcon },
  { name: "GuideOpenIcon,", icon: GuideOpenIcon },
  { name: "HelpIcon,", icon: HelpIcon },
  { name: "HiddenIcon,", icon: HiddenIcon },
  { name: "HomeIcon,", icon: HomeIcon },
  { name: "HomeSolidIcon,", icon: HomeSolidIcon },
  { name: "ImportIcon,", icon: ImportIcon },
  { name: "ImportSolidIcon,", icon: ImportSolidIcon },
  { name: "InboxIcon,", icon: InboxIcon },
  { name: "InboxSolidIcon,", icon: InboxSolidIcon },
  { name: "InfoIcon,", icon: InfoIcon },
  { name: "LineChartIcon,", icon: LineChartIcon },
  { name: "LineChartSolidIcon,", icon: LineChartSolidIcon },
  { name: "LinkedIcon,", icon: LinkedIcon },
  { name: "ListIcon,", icon: ListIcon },
  { name: "LoaderIcon,", icon: LoaderIcon },
  { name: "LocationIcon,", icon: LocationIcon },
  { name: "LockedIcon,", icon: LockedIcon },
  { name: "LockedSolidIcon,", icon: LockedSolidIcon },
  { name: "MaximizeIcon,", icon: MaximizeIcon },
  { name: "MenuIcon,", icon: MenuIcon },
  { name: "MessageIcon,", icon: MessageIcon },
  { name: "MessageSolidIcon,", icon: MessageSolidIcon },
  { name: "MicroMenuIcon,", icon: MicroMenuIcon },
  { name: "MinimizeIcon,", icon: MinimizeIcon },
  { name: "MoveAllIcon,", icon: MoveAllIcon },
  { name: "MoveHorizontalIcon,", icon: MoveHorizontalIcon },
  { name: "MoveVerticalIcon,", icon: MoveVerticalIcon },
  { name: "NoteIcon,", icon: NoteIcon },
  { name: "NoteSolidIcon,", icon: NoteSolidIcon },
  { name: "NotificationIcon,", icon: NotificationIcon },
  { name: "NotificationSolidIcon,", icon: NotificationSolidIcon },
  { name: "OverflowMenuIcon,", icon: OverflowMenuIcon },
  { name: "PasteIcon,", icon: PasteIcon },
  { name: "PasteSolidIcon,", icon: PasteSolidIcon },
  { name: "PauseIcon,", icon: PauseIcon },
  { name: "PauseSolidIcon,", icon: PauseSolidIcon },
  { name: "PdfIcon,", icon: PdfIcon },
  { name: "PinIcon,", icon: PinIcon },
  { name: "PinSolidIcon,", icon: PinSolidIcon },
  { name: "PivotIcon,", icon: PivotIcon },
  { name: "PlaceInIcon,", icon: PlaceInIcon },
  { name: "PlayIcon,", icon: PlayIcon },
  { name: "PlaySolidIcon,", icon: PlaySolidIcon },
  { name: "PresentationIcon,", icon: PresentationIcon },
  { name: "PresentationSolidIcon,", icon: PresentationSolidIcon },
  { name: "PriceLadderIcon,", icon: PriceLadderIcon },
  { name: "PrintIcon,", icon: PrintIcon },
  { name: "PrintSolidIcon,", icon: PrintSolidIcon },
  { name: "ProtectionIcon,", icon: ProtectionIcon },
  { name: "ProtectionSolidIcon,", icon: ProtectionSolidIcon },
  { name: "RedoIcon,", icon: RedoIcon },
  { name: "RefreshIcon,", icon: RefreshIcon },
  { name: "RemoveIcon,", icon: RemoveIcon },
  { name: "RemoveDocumentIcon,", icon: RemoveDocumentIcon },
  { name: "RemoveDocumentSolidIcon,", icon: RemoveDocumentSolidIcon },
  { name: "Replay10Icon,", icon: Replay10Icon },
  { name: "Replay15Icon,", icon: Replay15Icon },
  { name: "Replay30Icon,", icon: Replay30Icon },
  { name: "Replay5Icon,", icon: Replay5Icon },
  { name: "RestoreIcon,", icon: RestoreIcon },
  { name: "RunReportIcon,", icon: RunReportIcon },
  { name: "SaveIcon,", icon: SaveIcon },
  { name: "SaveSolidIcon,", icon: SaveSolidIcon },
  { name: "ScheduleTimeIcon,", icon: ScheduleTimeIcon },
  { name: "SearchIcon,", icon: SearchIcon },
  { name: "SendIcon,", icon: SendIcon },
  { name: "SettingsIcon,", icon: SettingsIcon },
  { name: "SettingsSolidIcon,", icon: SettingsSolidIcon },
  { name: "ShareIcon,", icon: ShareIcon },
  { name: "ShareSolidIcon,", icon: ShareSolidIcon },
  { name: "StackoverflowIcon,", icon: StackoverflowIcon },
  { name: "StepActiveIcon,", icon: StepActiveIcon },
  { name: "StepDefaultIcon,", icon: StepDefaultIcon },
  { name: "StepSuccessIcon,", icon: StepSuccessIcon },
  { name: "StorageIcon,", icon: StorageIcon },
  { name: "StorageSolidIcon,", icon: StorageSolidIcon },
  { name: "SuccessIcon,", icon: SuccessIcon },
  { name: "SuccessTickIcon,", icon: SuccessTickIcon },
  { name: "SumIcon,", icon: SumIcon },
  { name: "SumSolidIcon,", icon: SumSolidIcon },
  { name: "SwapIcon,", icon: SwapIcon },
  { name: "SymphonyIcon,", icon: SymphonyIcon },
  { name: "TearOutIcon,", icon: TearOutIcon },
  { name: "ThumbsDownIcon,", icon: ThumbsDownIcon },
  { name: "ThumbsDownSolidIcon,", icon: ThumbsDownSolidIcon },
  { name: "ThumbsUpIcon,", icon: ThumbsUpIcon },
  { name: "ThumbsUpSolidIcon,", icon: ThumbsUpSolidIcon },
  { name: "TreeIcon,", icon: TreeIcon },
  { name: "TreeSolidIcon,", icon: TreeSolidIcon },
  { name: "TriangleDownIcon,", icon: TriangleDownIcon },
  { name: "TriangleLeftIcon,", icon: TriangleLeftIcon },
  { name: "TriangleRightIcon,", icon: TriangleRightIcon },
  { name: "TriangleRightDownIcon,", icon: TriangleRightDownIcon },
  { name: "TriangleUpIcon,", icon: TriangleUpIcon },
  { name: "UndoIcon,", icon: UndoIcon },
  { name: "UnlinkedIcon,", icon: UnlinkedIcon },
  { name: "UnlockedIcon,", icon: UnlockedIcon },
  { name: "UnlockedSolidIcon,", icon: UnlockedSolidIcon },
  { name: "UploadIcon,", icon: UploadIcon },
  { name: "UserIcon,", icon: UserIcon },
  { name: "UserAdminIcon,", icon: UserAdminIcon },
  { name: "UserAdminSolidIcon,", icon: UserAdminSolidIcon },
  { name: "UserBadgeIcon,", icon: UserBadgeIcon },
  { name: "UserGroupIcon,", icon: UserGroupIcon },
  { name: "UserGroupSolidIcon,", icon: UserGroupSolidIcon },
  { name: "UserSolidIcon,", icon: UserSolidIcon },
  { name: "VisibleIcon,", icon: VisibleIcon },
  { name: "VisibleSolidIcon,", icon: VisibleSolidIcon },
  { name: "VolumeDownIcon,", icon: VolumeDownIcon },
  { name: "VolumeOffIcon,", icon: VolumeOffIcon },
  { name: "VolumeUpIcon,", icon: VolumeUpIcon },
  { name: "WarningIcon,", icon: WarningIcon },
  { name: "XlsIcon,", icon: XlsIcon },
  { name: "ZipIcon,", icon: ZipIcon },
=======
  ZipSolidIcon,
>>>>>>> 1d633d4f
];<|MERGE_RESOLUTION|>--- conflicted
+++ resolved
@@ -541,7 +541,7 @@
   XlsIcon,
   XlsSolidIcon,
   ZipIcon,
-<<<<<<< HEAD
+  ZipSolidIcon,
 ];
 export const allIconsNames = [
   { name: "AddIcon,", icon: AddIcon },
@@ -737,7 +737,4 @@
   { name: "WarningIcon,", icon: WarningIcon },
   { name: "XlsIcon,", icon: XlsIcon },
   { name: "ZipIcon,", icon: ZipIcon },
-=======
-  ZipSolidIcon,
->>>>>>> 1d633d4f
 ];