--- conflicted
+++ resolved
@@ -1,4 +1,3 @@
-<<<<<<< HEAD
 import { createElement, ElementType, useMemo, useState } from "react";
 import {
   AddDocumentIcon,
@@ -8,11 +7,6 @@
 } from "@jpmorganchase/uitk-icons";
 import { allIcons, allIconsNames } from "./icon.all";
 import CodeBrackets from "docs/assets/code-brackets.svg";
-=======
-import { ElementType, useMemo } from "react";
-import { AddDocumentIcon, Icon, IconProps } from "@jpmorganchase/uitk-icons";
-import { allIcons } from "./icon.all";
->>>>>>> 172fd5a8
 import { ComponentMeta, ComponentStory } from "@storybook/react";
 import { FlexLayout, FormField, Input, StackLayout } from "../../core";
 
