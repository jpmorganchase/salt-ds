.uitkIcon {
  --icon-color: var(--uitkIcon-color, var(--uitk-text-secondary-foreground));
  --icon-size-multiplier: var(--uitkIcon-size-multiplier, 1);
  --icon-base-size: var(--uitk-size-icon-base, 12px);
  /**
   * Icon size will be the multiplier (an integer from the size prop) * the base size (set by the theme per density)
   * Icons should never be smaller than 12px for readability so we've added a max() to enforce this 
  */
  --icon-size: max(calc(var(--icon-base-size) * var(--icon-size-multiplier)), 12px);
}

.uitkIcon {
  fill: var(--uitkIcon-color, var(--icon-color));
  display: inline-block;
  margin: var(--uitkIcon-margin, 0);
  position: relative;
  width: var(--icon-size);
  height: var(--icon-size);
  min-width: var(--icon-size);
  min-height: var(--icon-size);
}

.uitkIcon:hover {
  --icon-color: var(--uitkIcon-color-hover, var(--uitk-text-secondary-foreground));
}

.uitkIcon:active {
  --icon-color: var(--uitkIcon-color-active, var(--uitk-text-secondary-foreground));
<<<<<<< HEAD
}

.uitkIcon-content {
  display: block;
}
/* Styles applied to the root element if size="small" */
.uitkIcon-small {
  --icon-size: var(--uitkIcon-size-small, var(--uitk-size-graphic-small));
}

/* Styles applied to the root element if size="medium" */
.uitkIcon-medium {
  --icon-size: var(--uitkIcon-size-medium, var(--uitk-size-graphic-medium));
}

/* Styles applied to the root element if size="large" */
.uitkIcon-large {
  --icon-size: var(--uitkIcon-size-large, var(--uitk-size-graphic-large));
}

.uitkIcon .uitkIcon-content {
  /* We don't want any font size impacting the size of Icon span */
  font-size: 0;
}

.uitkIcon .uitkIcon-Svg-content {
  width: var(--icon-size, 24px);
  height: var(--icon-size, 24px);
}

.uitkIcon .uitkIcon-Svg-content > img {
  width: var(--icon-size, 24px);
  height: var(--icon-size, 24px);
=======
>>>>>>> 172fd5a8
}<|MERGE_RESOLUTION|>--- conflicted
+++ resolved
@@ -26,40 +26,4 @@
 
 .uitkIcon:active {
   --icon-color: var(--uitkIcon-color-active, var(--uitk-text-secondary-foreground));
-<<<<<<< HEAD
 }
-
-.uitkIcon-content {
-  display: block;
-}
-/* Styles applied to the root element if size="small" */
-.uitkIcon-small {
-  --icon-size: var(--uitkIcon-size-small, var(--uitk-size-graphic-small));
-}
-
-/* Styles applied to the root element if size="medium" */
-.uitkIcon-medium {
-  --icon-size: var(--uitkIcon-size-medium, var(--uitk-size-graphic-medium));
-}
-
-/* Styles applied to the root element if size="large" */
-.uitkIcon-large {
-  --icon-size: var(--uitkIcon-size-large, var(--uitk-size-graphic-large));
-}
-
-.uitkIcon .uitkIcon-content {
-  /* We don't want any font size impacting the size of Icon span */
-  font-size: 0;
-}
-
-.uitkIcon .uitkIcon-Svg-content {
-  width: var(--icon-size, 24px);
-  height: var(--icon-size, 24px);
-}
-
-.uitkIcon .uitkIcon-Svg-content > img {
-  width: var(--icon-size, 24px);
-  height: var(--icon-size, 24px);
-=======
->>>>>>> 172fd5a8
-}