--- conflicted
+++ resolved
@@ -10,11 +10,7 @@
 
 ## Tokens
 
-<<<<<<< HEAD
 <DocGrid withNotes>
-=======
-<DocGrid>
->>>>>>> 563e9828
   <SpacingBlock spacingVar="--salt-size-accent" />
   <SpacingBlock spacingVar="--salt-size-basis-unit" />
   <SpacingBlock spacingVar="--salt-size-border" />
@@ -27,12 +23,9 @@
   <SpacingBlock spacingVar="--salt-size-divider-height" />
   <SpacingBlock spacingVar="--salt-size-selectable" />
   <SpacingBlock spacingVar="--salt-size-stackable" />
-<<<<<<< HEAD
   <SpacingBlock spacingVar="--salt-size-brandBar" replacementToken="--salt-size-accent" />
   <SpacingBlock spacingVar="--salt-size-detail" replacementToken="--salt-size-compact"/>
   <SpacingBlock spacingVar="--salt-size-selection" replacementToken="replacementToken"/>
-</DocGrid>
-=======
 </DocGrid>
 
 ### **Deprecated**
@@ -52,5 +45,4 @@
       **deprecated**: use <code>--salt-size-selectable</code> instead
     </div>
   </DocGrid>
-</div>
->>>>>>> 563e9828
+</div>