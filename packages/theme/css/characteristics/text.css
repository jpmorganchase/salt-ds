.uitk-light,
.uitk-dark {
  /* Body text (default) */
  --uitk-text-base-lineHeight: 1.3;
  --uitk-text-fontFamily: var(--uitk-typography-fontFamily);
  --uitk-text-fontWeight: var(--uitk-typography-weight-regular);
  --uitk-text-fontWeight-small: var(--uitk-typography-weight-light);
  --uitk-text-fontWeight-strong: var(--uitk-typography-weight-semiBold);
  --uitk-text-letterSpacing: 0;
  --uitk-text-lineHeight: 1.3;
  --uitk-text-textAlign: left;
  --uitk-text-textAlign-embedded: center;
  --uitk-text-textDecoration: none;
  --uitk-text-textTransform: none;

  /* H1 */
  --uitk-text-h1-fontWeight: var(--uitk-typography-weight-bold);
  --uitk-text-h1-fontWeight-small: var(--uitk-typography-weight-light);
  --uitk-text-h1-fontWeight-strong: var(--uitk-typography-weight-extraBold);

  /* H2 */
  --uitk-text-h2-fontWeight: var(--uitk-typography-weight-semiBold);
  --uitk-text-h2-fontWeight-small: var(--uitk-typography-weight-regular);
  --uitk-text-h2-fontWeight-strong: var(--uitk-typography-weight-extraBold);

  /* H3 */
  --uitk-text-h3-fontWeight: var(--uitk-typography-weight-semiBold);
  --uitk-text-h3-fontWeight-small: var(--uitk-typography-weight-regular);
  --uitk-text-h3-fontWeight-strong: var(--uitk-typography-weight-extraBold);

  /* H4 */
  --uitk-text-h4-fontWeight: var(--uitk-typography-weight-semiBold);
  --uitk-text-h4-fontWeight-small: var(--uitk-typography-weight-regular);
  --uitk-text-h4-fontWeight-strong: var(--uitk-typography-weight-extraBold);

  /* Caption */
  --uitk-text-caption-fontStyle: normal;
  --uitk-text-caption-fontWeight: var(--uitk-typography-weight-regular);
  --uitk-text-caption-fontWeight-strong: var(--uitk-typography-weight-semiBold);

  /* Help text */
  --uitk-text-help-fontStyle: italic;
  --uitk-text-help-fontWeight: var(--uitk-typography-weight-regular);

  /* Figure text */
  --uitk-text-figure1-fontSize: 56px;
  --uitk-text-figure1-lineHeight: 74px;
  --uitk-text-figure1-fontWeight: var(--uitk-typography-weight-semiBold);

  --uitk-text-figure2-fontSize: 36px;
  --uitk-text-figure2-lineHeight: 48px;
  --uitk-text-figure2-fontWeight: var(--uitk-typography-weight-semiBold);

  --uitk-text-figure3-lineHeight: 32px;
  --uitk-text-figure3-fontSize: 24px;
  --uitk-text-figure3-fontWeight: var(--uitk-typography-weight-semiBold);

  /* Colors */
  --uitk-text-background: transparent;
  --uitk-text-background-hover: transparent;
  --uitk-text-background-selected: var(--uitk-palette-neutral-highlight);

  --uitk-text-primary-foreground: var(--uitk-palette-neutral-primary-foreground);
  --uitk-text-primary-foreground-hover: var(--uitk-palette-neutral-primary-foreground);
  --uitk-text-primary-foreground-selected: var(--uitk-palette-neutral-primary-foreground);
  --uitk-text-primary-foreground-disabled: var(--uitk-palette-neutral-primary-foreground-disabled);

  --uitk-text-secondary-foreground: var(--uitk-palette-neutral-secondary-foreground);
  --uitk-text-secondary-foreground-hover: var(--uitk-palette-neutral-secondary-foreground);
  --uitk-text-secondary-foreground-selected: var(--uitk-palette-neutral-secondary-foreground);
  --uitk-text-secondary-foreground-disabled: var(--uitk-palette-neutral-secondary-foreground-disabled);

  /* Link */
  --uitk-text-link-foreground-hover: var(--uitk-palette-navigate-foreground-hover);
  --uitk-text-link-textDecoration: underline;
  --uitk-text-link-textDecoration-hover: none;
  --uitk-text-link-textDecoration-selected: underline;

  /* Code */
  --uitk-text-code-fontFamily: var(--uitk-typography-fontFamily-code);
}

.backwardsCompat {
  --uitk-text-lineHeight-backwardsCompat: 1.3;
}

/* Sizes by density */
.uitk-density-touch {
  --uitk-text-h1-fontSize: 42px;
  --uitk-text-h1-lineHeight: auto;

  --uitk-text-h2-fontSize: 32px;
  --uitk-text-h2-lineHeight: 36px;

  --uitk-text-h3-fontSize: 24px;
  --uitk-text-h3-lineHeight: 26px;

  --uitk-text-h4-fontSize: 16px;
  --uitk-text-h4-lineHeight: 22px;

  --uitk-text-caption-fontSize: 14px;
  --uitk-text-caption-lineHeight: 16px;
  --uitk-text-caption-minHeight: 16px;

  --uitk-text-help-fontSize: 14px;
  --uitk-text-help-lineHeight: 16px;
  --uitk-text-help-minHeight: 16px;

  --uitk-text-fontSize: 16px;
  --uitk-text-lineHeight: 22px;
  --uitk-text-minHeight: 20px;
}

.uitk-density-low {
  --uitk-text-h1-fontSize: 32px;
  --uitk-text-h1-lineHeight: 42px;

  --uitk-text-h2-fontSize: 24px;
  --uitk-text-h2-lineHeight: 32px;

  --uitk-text-h3-fontSize: 18px;
  --uitk-text-h3-lineHeight: 26px;

  --uitk-text-h4-fontSize: 14px;
  --uitk-text-h4-lineHeight: 18px;

  --uitk-text-caption-fontSize: 12px;
  --uitk-text-caption-lineHeight: 14px;
  --uitk-text-caption-minHeight: 14px;

  --uitk-text-help-fontSize: 12px;
  --uitk-text-help-lineHeight: 14px;
  --uitk-text-help-minHeight: 14px;

  --uitk-text-fontSize: 14px;
  --uitk-text-lineHeight: 18px;
  --uitk-text-minHeight: 18px;
}

.uitk-density-medium {
  --uitk-text-fontSize: 12px;
  --uitk-text-lineHeight: 16px;

  --uitk-text-h1-fontSize: 24px;
  --uitk-text-h1-lineHeight: 31px;

  --uitk-text-h2-fontSize: 18px;
  --uitk-text-h2-lineHeight: 24px;

  --uitk-text-h3-fontSize: 14px;
  --uitk-text-h3-lineHeight: 22px;

  --uitk-text-h4-fontSize: 12px;
  --uitk-text-h4-lineHeight: 16px;

  --uitk-text-caption-fontSize: 11px;
  --uitk-text-caption-lineHeight: 14px;
  --uitk-text-caption-minHeight: 14px;

  --uitk-text-help-fontSize: 11px;
  --uitk-text-help-lineHeight: 14px;
<<<<<<< HEAD
=======
  --uitk-text-help-minHeight: 14px;

  --uitk-text-fontSize: 12px;
  --uitk-text-lineHeight: 16px;
  --uitk-text-minHeight: 16px;
>>>>>>> 6259041e
}

.uitk-density-high {
  --uitk-text-h1-fontSize: 18px;
  --uitk-text-h1-lineHeight: 24px;

  --uitk-text-h2-fontSize: 14px;
  --uitk-text-h2-lineHeight: 18px;

  --uitk-text-h3-fontSize: 12px;
  --uitk-text-h3-lineHeight: 16px;

  --uitk-text-h4-fontSize: 11px;
  --uitk-text-h4-lineHeight: 14px;

  --uitk-text-caption-fontSize: 10px;
  --uitk-text-caption-lineHeight: 14px;
  --uitk-text-caption-minHeight: 14px;

  --uitk-text-help-fontSize: 10px;
  --uitk-text-help-lineHeight: 13px;
  --uitk-text-help-minHeight: 14px;

  --uitk-text-fontSize: 11px;
  --uitk-text-lineHeight: 14px;
  --uitk-text-minHeight: 14px;
}

/* TK1 backwards compat */

/* Not changed for HD and MD, defined to avoid nesting issues */
.uitk-density-high,
.uitk-density-medium {
  --backwardsCompat-text-h1-fontSize: var(--uitk-text-h1-fontSize);
  --backwardsCompat-text-h2-fontSize: var(--uitk-text-h2-fontSize);
  --backwardsCompat-text-h3-fontSize: var(--uitk-text-h3-fontSize);
  --backwardsCompat-text-caption-fontSize: var(--uitk-text-caption-fontSize);
  --backwardsCompat-text-help-fontSize: var(--uitk-text-help-fontSize);
}

.uitk-density-touch {
  --backwardsCompat-text-h1-fontSize: 40px;
  --backwardsCompat-text-h2-fontSize: 28px;
  --backwardsCompat-text-h3-fontSize: 22px;
  --backwardsCompat-text-caption-fontSize: 12px;
  --backwardsCompat-text-help-fontSize: 12px;
}

.uitk-density-low {
  --backwardsCompat-text-h1-fontSize: 31px;
  --backwardsCompat-text-h2-fontSize: var(--uitk-text-h2-fontSize);
  --backwardsCompat-text-h3-fontSize: var(--uitk-text-h3-fontSize);
  --backwardsCompat-text-caption-fontSize: 11px;
  --backwardsCompat-text-help-fontSize: 11px;
}

.uitk-density-high,
.uitk-density-medium,
.uitk-density-low,
.uitk-density-touch {
  --backwardsCompat-text-lineHeight: var(--uitk-text-base-lineHeight); /* 1.3 */
}<|MERGE_RESOLUTION|>--- conflicted
+++ resolved
@@ -138,9 +138,6 @@
 }
 
 .uitk-density-medium {
-  --uitk-text-fontSize: 12px;
-  --uitk-text-lineHeight: 16px;
-
   --uitk-text-h1-fontSize: 24px;
   --uitk-text-h1-lineHeight: 31px;
 
@@ -159,14 +156,11 @@
 
   --uitk-text-help-fontSize: 11px;
   --uitk-text-help-lineHeight: 14px;
-<<<<<<< HEAD
-=======
   --uitk-text-help-minHeight: 14px;
 
   --uitk-text-fontSize: 12px;
   --uitk-text-lineHeight: 16px;
   --uitk-text-minHeight: 16px;
->>>>>>> 6259041e
 }
 
 .uitk-density-high {
