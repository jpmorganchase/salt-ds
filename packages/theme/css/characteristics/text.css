--- conflicted
+++ resolved
@@ -82,13 +82,7 @@
   --uitk-text-help-line-height-medium: 14px;
   --uitk-text-help-line-height-high: 13px;
 
-<<<<<<< HEAD
   /**
-=======
-  --uitk-text-help-font-style: italic;
-
-  /** 
->>>>>>> 30498d10
     Body text (default)
     Avoid using these directly. Instead, use --uitk-text-font-size, --uitk-text-line-height values
     below, which scope to density, unless strong reason applicable
