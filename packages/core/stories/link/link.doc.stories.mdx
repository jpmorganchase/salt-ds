--- conflicted
+++ resolved
@@ -30,7 +30,7 @@
 
 A default link provides navigation to either a new webpage or an internal page of the current website.
 
-Default links will only navigate the user within the same tab, replacing the page where the user found the link. 
+Default links will only navigate the user within the same tab, replacing the page where the user found the link.
 
 <Canvas>
   <Story name="Internal Link" decorators={[withFlexGap]}>
@@ -172,17 +172,9 @@
 
 ## Accessibility
 
-<<<<<<< HEAD
-We are letting our consumers decide on the user experience they would like to implement for truncation of links. Therefore, it is the application team’s responsibility to remain ADA compliant and provide the correct visual and auditory experience for truncation. Truncated links must meet the WCAG SC 1.4.4 requirement.
-
-- The requirement states any visually rendered text must be accessed and displayed in full. Therefore, a truncated string must be displayed in full - it is the application team’s responsibility to provide a mechanism to achieve that.
-- If you use truncated links, you must ensure that the full value can be read out via a screen reader. This can be achieved by allowing your user to move focus to the parent of the link, or the link itself, within your application.
-- A link is a focusable element.
-=======
 We are letting you decide on the user experience you would like to implement for links, however you need to remain ADA compliant and provide the correct visual and auditory experience for link truncation. Truncated links must meet the WCAG SC 1.4.4 requirement.
 
 - The requirement states any visually rendered text must be accessed and displayed in full. Therefore, a truncated string must be able to be displayed in full - it is the application team’s responsibility to provide a mechanism to achieve that. Possible solutions include tooltips or a mechanism for expanding the link.
 - If you use a truncated link, you must ensure that the full value can be read out via a screen reader. This can be achieved by allowing your user to move focus to the parent of the link, or the link itself, within your application.
->>>>>>> 235adeb7
 
 <HelpAndSupport />