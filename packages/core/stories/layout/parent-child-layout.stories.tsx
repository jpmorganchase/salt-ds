import { useState } from "react";
import { ComponentMeta, ComponentStory } from "@storybook/react";

import { ChevronLeftIcon } from "@jpmorganchase/uitk-icons";
import { Tabstrip, Tab } from "@jpmorganchase/uitk-lab";
import {
  Button,
  ParentChildLayout,
  StackedViewElement,
  useIsViewportLargerThanBreakpoint,
  FlowLayout,
} from "@jpmorganchase/uitk-core";
import { DashboardExample } from "./flow-layout.stories";
import { SectionForm, Blog } from "./flex-layout.stories";

import "./styles.css";

export default {
  title: "Core/Layout/ParentChildLayout",
  component: ParentChildLayout,
  argTypes: {
    stackedAtBreakpoint: {
      control: { type: "select" },
    },
  },
} as ComponentMeta<typeof ParentChildLayout>;

const parentChildItemStyles = {
  display: "flex",
  alignItems: "center",
  justifyContent: "center",
  height: 500,
};

const parent = (
  <div
    className="layout-content"
    style={{ ...parentChildItemStyles, minWidth: 150 }}
  >
    Parent
  </div>
);

const child = (
  <div className="layout-active-content" style={parentChildItemStyles}>
    Child
  </div>
);

const DefaultParentChildLayoutStory: ComponentStory<
  typeof ParentChildLayout
> = (args) => {
  return (
    <div style={{ width: "90vw", maxWidth: 800 }}>
      <ParentChildLayout {...args} />
    </div>
  );
};

export const DefaultParentChildLayout = DefaultParentChildLayoutStory.bind({});
DefaultParentChildLayout.args = { parent, child };

const Stacked: ComponentStory<typeof ParentChildLayout> = (args) => {
  const [currentView, setCurrentView] = useState<StackedViewElement>("parent");

  const handleParent = () => {
    setCurrentView("parent");
  };
  const handleChild = () => {
    setCurrentView("child");
  };

  return (
    <>
      <Button onClick={handleParent} disabled={currentView === "parent"}>
        Show parent
      </Button>
      <Button onClick={handleChild} disabled={currentView === "child"}>
        Show child
      </Button>
      <div style={{ width: "50vw", maxWidth: 800 }}>
        <ParentChildLayout
          {...args}
          stackedViewElement={currentView}
          parent={parent}
          child={child}
        />
      </div>
    </>
  );
};

export const ToolkitParentChildLayoutStacked = Stacked.bind({});
ToolkitParentChildLayoutStacked.args = {
  stackedAtBreakpoint: "xl",
};

const ReducedMotion: ComponentStory<typeof ParentChildLayout> = (args) => {
  const [currentView, setCurrentView] = useState<StackedViewElement>("parent");

  const handleParent = () => {
    setCurrentView("parent");
  };
  const handleChild = () => {
    setCurrentView("child");
  };

  return (
    <>
      <p>In order to test this on MacOS, follow these steps: </p>
      <p>
        Go to System Preferences, select the Accessibility category, select the
        Display tab, and enable the Reduce Motion option.
      </p>
      <Button onClick={handleParent} disabled={currentView === "parent"}>
        Show parent
      </Button>
      <Button onClick={handleChild} disabled={currentView === "child"}>
        Show child
      </Button>
      <div style={{ width: "50vw", maxWidth: 800 }}>
        <ParentChildLayout
          {...args}
          className="reduced-motion"
          stackedViewElement={currentView}
          parent={parent}
          child={child}
        />
      </div>
    </>
  );
};

export const ToolkitParentChildLayoutReducedMotion = ReducedMotion.bind({});
ToolkitParentChildLayoutReducedMotion.args = {
  stackedAtBreakpoint: "xl",
};

const useTabSelection = (initialValue?: number) => {
  const [selectedTab, setSelectedTab] = useState(initialValue ?? 0);
  const handleTabSelection = (tabIndex: number) => {
    setSelectedTab(tabIndex);
  };
  return [selectedTab, handleTabSelection] as const;
};

const tabs = ["Sint", "Dolor", "Magna"];

const stackedAtBreakpoint = "xs";

const Dashboard: ComponentStory<typeof ParentChildLayout> = (args) => {
  const [selectedTab, handleTabSelection] = useTabSelection();

  const [currentView, setCurrentView] = useState<StackedViewElement>("parent");

  const isStacked = useIsViewportLargerThanBreakpoint(stackedAtBreakpoint);

  const handleParent = () => {
    setCurrentView("parent");
  };
  const handleChild = () => {
    setCurrentView("child");
  };

  const parent = (
    <Tabstrip
      onActiveChange={handleTabSelection}
      orientation="vertical"
      onClick={() => {
        if (isStacked) {
          handleChild();
        }
      }}
<<<<<<< HEAD
      value={selectedTab}
      style={{ width: "100%", minWidth: 300 }}
=======
      activeTabIndex={selectedTab}
      style={{ width: "100%" }}
>>>>>>> d9fa5e85
    >
      {tabs.map((label, index) => (
        <Tab label={label} key={index} />
      ))}
    </Tabstrip>
  );

  const TitleWithBackButton = ({ text }: { text: string }) => (
    <FlowLayout
      align="center"
      justify="space-between"
      className="parent-child-composite-title"
    >
      <Button onClick={handleParent} variant="secondary" aria-label="Back">
        <ChevronLeftIcon size={12} />
      </Button>
      <h2>{text}</h2>
      <div className="parent-child-composite-empty-container"></div>
    </FlowLayout>
  );

  const Title = ({ text }: { text: string }) => (
    <FlowLayout align="center" className="parent-child-composite-title">
      <h2>{text}</h2>
    </FlowLayout>
  );

  const ChildTitle = () =>
    isStacked ? (
      <TitleWithBackButton text={tabs[selectedTab]} />
    ) : (
      <Title text={tabs[selectedTab]} />
    );

  const child = (
    <>
      {selectedTab === 0 && (
        <>
          <ChildTitle />
          <DashboardExample />
        </>
      )}
      {selectedTab === 1 && (
        <>
          <ChildTitle />
          <SectionForm />
        </>
      )}
      {selectedTab === 2 && (
        <>
          <ChildTitle />
          <Blog />
        </>
      )}
    </>
  );

  return (
    <div className="parent-child-composite-container">
      <ParentChildLayout
        {...args}
        stackedViewElement={currentView}
        parent={parent}
        child={child}
      />
    </div>
  );
};

export const ParentChildLayoutComposite = Dashboard.bind({});
ParentChildLayoutComposite.args = {
  stackedAtBreakpoint,
};<|MERGE_RESOLUTION|>--- conflicted
+++ resolved
@@ -171,13 +171,8 @@
           handleChild();
         }
       }}
-<<<<<<< HEAD
-      value={selectedTab}
-      style={{ width: "100%", minWidth: 300 }}
-=======
       activeTabIndex={selectedTab}
-      style={{ width: "100%" }}
->>>>>>> d9fa5e85
+      style={{ width: "100%", , minWidth: 300 }}
     >
       {tabs.map((label, index) => (
         <Tab label={label} key={index} />
