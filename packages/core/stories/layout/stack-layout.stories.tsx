<<<<<<< HEAD
import { FLEX_ALIGNMENT_BASE, StackLayout } from "@jpmorganchase/uitk-core";
import { Panel, FormField, Input, Dropdown } from "@jpmorganchase/uitk-lab";
=======
import {
  FLEX_ALIGNMENT_BASE,
  FlexItem,
  Panel,
  StackLayout,
} from "@jpmorganchase/uitk-core";
import { FormField, Input, Dropdown } from "@jpmorganchase/uitk-lab";
>>>>>>> cd9c8d5b
import { ComponentMeta, ComponentStory } from "@storybook/react";
import { FlexContent } from "./flex-item.stories";
import { SearchIcon } from "@jpmorganchase/uitk-icons";

export default {
  title: "Layout/Core/StackLayout",
  component: StackLayout,
  argTypes: {
    align: {
      options: [...FLEX_ALIGNMENT_BASE, "stretch", "baseline"],
      control: { type: "select" },
    },
    separators: {
      options: ["start", "center", "end", true],
      control: { type: "select" },
    },
  },
  excludeStories: [
    "ComplexFormOne",
    "ComplexFormTwo",
    "ComplexFormThree",
    "ComplexFormFour",
  ],
} as ComponentMeta<typeof StackLayout>;

const DefaultStackLayoutStory: ComponentStory<typeof StackLayout> = (args) => {
  return (
    <StackLayout {...args}>
      {Array.from({ length: 5 }, (_, index) => (
        <FlexContent key={index} />
      ))}
    </StackLayout>
  );
};
export const DefaultStackLayout = DefaultStackLayoutStory.bind({});
DefaultStackLayout.args = {};

const StackLayoutStorySimpleUsage: ComponentStory<typeof StackLayout> = (
  args
) => {
  return (
    <StackLayout {...args}>
      {Array.from({ length: 4 }, (_, index) => (
        <Panel className="uitkEmphasisHigh">{`Panel ${index + 1} stack`}</Panel>
      ))}
    </StackLayout>
  );
};
export const StackLayoutSimpleUsage = StackLayoutStorySimpleUsage.bind({});
StackLayoutSimpleUsage.args = {};

const EmphasisFormField = () => (
  <FormField
    labelPlacement="left"
    label="Quis qui nisi"
    className="uitkEmphasisHigh"
  >
    <Input defaultValue="Lorem ipsum" />
  </FormField>
);

const Form: ComponentStory<typeof StackLayout> = (args) => {
  return (
    <StackLayout {...args}>
      {Array.from({ length: 2 }, (_, index) => (
        <EmphasisFormField key={index} />
      ))}
      <FormField labelPlacement="left" label="Consectetur sint">
        <Input defaultValue="Nulla id Lorem Lorem" />
      </FormField>
      <EmphasisFormField />
      <FormField labelPlacement="left" label="Quis qui nisi">
        <Input defaultValue="Lorem ipsum" />
      </FormField>
    </StackLayout>
  );
};
export const StackLayoutComposite = Form.bind({});
StackLayoutComposite.args = {};
const dropdownExampleData = ["No", "Yes"];

export const ComplexFormOne: ComponentStory<typeof StackLayout> = () => {
  return (
    <StackLayout align="center">
      <FormField labelPlacement="left" label="Lorem ipsum">
        <Input defaultValue="Culpa nisi exercitation" />
      </FormField>

      <FormField labelPlacement="left" label="Cupidatat minim deserunt">
        <Input defaultValue="Sunt exercitation" />
      </FormField>
      <FormField labelPlacement="left" label="Ullamco sunt sit occaecat">
        <Input defaultValue="Pariatur occaecat ipsum" />
      </FormField>
      <FormField
        label="Aperiam"
        className="uitkEmphasisHigh"
        labelPlacement="left"
        LabelProps={{
          displayedNecessity: "optional",
        }}
      >
        <Dropdown
          initialSelectedItem={dropdownExampleData[0]}
          source={dropdownExampleData}
        />
      </FormField>
    </StackLayout>
  );
};

export const ComplexFormTwo: ComponentStory<typeof StackLayout> = () => {
  return (
    <StackLayout align="center">
      <FormField
        labelPlacement="left"
        label="Neque porro quisquam"
        className="uitkEmphasisHigh"
      >
        <Input defaultValue="Duis aute irure" endAdornment={<SearchIcon />} />
      </FormField>
      {Array.from({ length: 2 }, (_, index) => (
        <FormField labelPlacement="left" label="Quis qui nisi" key={index}>
          <Input defaultValue="Lorem ipsum" />
        </FormField>
      ))}
    </StackLayout>
  );
};

export const ComplexFormThree: ComponentStory<typeof StackLayout> = () => {
  return (
    <StackLayout align="center">
      <FormField labelPlacement="left" label="Anim do consequat nostru">
        <Input defaultValue="091839182893812893" />
      </FormField>

      <FormField labelPlacement="left" label="Dolore proident">
        <Input defaultValue="Id aute sit" />
      </FormField>
    </StackLayout>
  );
};

export const ComplexFormFour: ComponentStory<typeof StackLayout> = () => {
  return (
    <StackLayout align="center">
      <FormField labelPlacement="left" label="Quis qui nisi">
        <Input defaultValue="Lorem ipsum" />
      </FormField>
      <FormField
        labelPlacement="left"
        label="Exercitation veniam temp"
        className="uitkEmphasisHigh"
      >
        <Input defaultValue="e.g. Esse velit sunt do" />
      </FormField>
      {Array.from({ length: 2 }, (_, index) => (
        <FormField labelPlacement="left" label="Quis qui nisi" key={index}>
          <Input defaultValue="Lorem ipsum" />
        </FormField>
      ))}
    </StackLayout>
  );
};<|MERGE_RESOLUTION|>--- conflicted
+++ resolved
@@ -1,7 +1,5 @@
-<<<<<<< HEAD
 import { FLEX_ALIGNMENT_BASE, StackLayout } from "@jpmorganchase/uitk-core";
 import { Panel, FormField, Input, Dropdown } from "@jpmorganchase/uitk-lab";
-=======
 import {
   FLEX_ALIGNMENT_BASE,
   FlexItem,
@@ -9,7 +7,6 @@
   StackLayout,
 } from "@jpmorganchase/uitk-core";
 import { FormField, Input, Dropdown } from "@jpmorganchase/uitk-lab";
->>>>>>> cd9c8d5b
 import { ComponentMeta, ComponentStory } from "@storybook/react";
 import { FlexContent } from "./flex-item.stories";
 import { SearchIcon } from "@jpmorganchase/uitk-icons";
