<<<<<<< HEAD
.layout-container > .layout-active-content,
.layout-active-content {  background: var(--uitk-color-gray-40);
  padding: 1rem;
}
=======
.layout-container > div,
>>>>>>> c077b5b1
.layout-content {
  background: var(--uitk-color-orange-20);
  padding: 1rem;
}
.layout-container > .layout-active-content {
  background: var(--uitk-color-gray-40);
  padding: 1rem;
}
.layout-content-right {
  background: var(--uitk-color-orange-20);
  padding: 2rem 1rem;
}

.footer-column p {
  color: var(--uitk-color-gray-200);
}

.footer-column p:first-child {
  color: var(--uitk-color-gray-200);
  font-weight: 600;
  letter-spacing: 0.2em;
  text-transform: uppercase;
}
.copy-right {
  color: var(--uitk-color-gray-200);
  border-top: 1px solid var(--uitk-color-gray-300);
  text-align: center;
}

.border-item {
  padding: 1rem;
  display: flex;
  align-items: center;
  justify-content: center;
}

.border-header,
.grid-blog-featured,
.grid-blog-image-five {
  background-color: var(--uitk-color-orange-20);
}

.border-left,
.grid-blog-image-one,
.flex-blog-image-one,
.grid-blog-image-six {
  background-color: var(--uitk-color-gray-40);
}
.border-right,
.grid-blog-image-two,
.flex-blog-image-two {
  background-color: var(--uitk-color-teal-30);
}

.border-main,
.grid-blog-image-three,
.flex-blog-image-three {
  background-color: var(--uitk-color-red-30);
}

.border-bottom,
.grid-blog-image-four {
  background-color: var(--uitk-color-purple-30);
}

.flow-layout-container {
  padding: calc(var(--uitk-size-unit) * 2) calc(var(--uitk-size-unit) * 3);
  background-color: var(--uitk-container-secondary-background);
}

.flow-layout-container p,
.flow-layout-container h1 {
  margin: 0;
}

.flow-dashboard-container .uitkCard {
  height: 100%;
  width: 100%;
}

.border-layout-custom-form label {
  min-width: 150px;
  text-align: right;
}

.border-layout-custom-form .uitkFormField-labelLeft {
  width: 70%;
}

.border-layout-custom-form .uitkInput-suffixContainer {
  margin-right: var(--uitk-size-unit);
}

.border-layout-switch-container {
  padding: var(--uitk-size-unit);
}

.border-layout-button-container,
.flow-layout-form-container {
  padding: calc(var(--uitk-size-unit) * 2) calc(var(--uitk-size-unit) * 3);
}

.border-layout-pill {
  margin: calc(var(--uitk-size-unit) * 2) calc(var(--uitk-size-unit) * 3);
  --uitkPill-background: var(--uitk-status-success-foreground);
  --uitkPill-text-color: var(--uitk-color-white);
  --uitkPill-borderRadius: 10px;
}

.border-layout-form-header,
.border-layout-form-footer {
  background-color: var(--uitk-color-white);
  z-index: 10;
}
.border-layout-form-footer button {
  margin-top: calc(var(--uitk-size-unit) * 2);
  margin-bottom: 16px;
}

.border-layout-form-steps {
  background-color: var(--uitk-container-secondary-background);
}

.border-layout-contacts {
  padding: calc(var(--uitk-size-unit) * 3) 0 calc(var(--uitk-size-unit) * 3) 0;
}

.border-layout-contacts h2 {
  margin-top: 0;
  margin-bottom: calc(var(--uitk-size-unit) * 3);
}

.border-layout-contacts-footer {
  border-top: 1px solid;
  border-color: var(--uitk-separable-secondary-borderColor);
  padding: calc(var(--uitk-size-unit) * 3) 0 calc(var(--uitk-size-unit) * 2) 0;
  text-align: center;
}

.grid-blog-featured {
  width: 100%;
  height: 400px;
}

.grid-blog-medium-image {
  width: 100%;
  height: 260px;
}

.grid-blog-small-image {
  width: 100%;
  height: 180px;
}

.flex-blog-image {
  min-width: 330px;
  height: 230px;
}

.grid-blog-image {
  width: 100%;
  height: 260px;
}

.grid-blog-small-image {
  width: 100%;
  height: 180px;
}

.flex-blog-image {
  min-width: 330px;
  height: 230px;
}

.grid-blog-container {
  padding: calc(var(--uitk-size-unit) * 3);
}

.grid-blog-container .uitkCard {
  width: 344px;
}

.parent-child-composite-container {
  max-width: 1200px;
  min-height: 800px;
  padding: calc(var(--uitk-size-unit) * 3);
}

.parent-child-composite-container h2 {
  margin: 0;
}

.parent-child-composite-title {
  margin-bottom: calc(var(--uitk-size-unit) * 3);
}

.parent-child-composite-empty-container {
  width: 12px;
  padding: var(--uitk-size-unit);
}

.parent-child-composite-container p,
.parent-child-composite-container h3 {
  margin: 0;
}

.parent-child-composite-container {
  max-width: 1200px;
  padding: calc(var(--uitk-size-unit) * 3);
}

.parent-child-composite-container h2 {
  margin: 0;
}

.parent-child-composite-title {
  margin-bottom: calc(var(--uitk-size-unit) * 3);
}

.parent-child-composite-empty-container {
  width: 12px;
  padding: var(--uitk-size-unit);
}

.parent-child-composite-container p,
.parent-child-composite-container h3 {
  margin: 0;
}

.layer-example {
  height: 100%;
}

.layer-container .uitkLayerLayout-center {
  width: 50vw;
}

.layer-container .uitkLayerLayout-right,
.layer-container .uitkLayerLayout-left {
  width: 378px;
}

.layer-simple-usage p,
.layer-simple-usage h2,
.layer-simple-usage h3 {
  margin: 0;
}

.layer-simple-usage-center {
  align-items: center;
}

.layer-simple-usage-center .uitkFlexLayout {
  width: 500px;
  height: 500px;
}

.layer-article-container {
  width: min-content;
}

.layer-article-image {
  min-width: 350px;
  width: 100%;
  height: 140px;
  background-color: var(--uitk-color-gray-40);
}

.custom-layer-container .custom-animation.uitkLayerLayout-fullScreen.uitkLayerLayout-enter-animation {
  animation: var(--uitk-animation-slide-in-top);
}

.custom-layer-container .custom-animation.uitkLayerLayout-fullScreen.uitkLayerLayout-exit-animation {
  animation: var(--uitk-animation-slide-out-top);
}

.custom-layer-container .uitkScrim.uitkLayerLayout-exit-animation {
  animation: fade-out-back 1s ease-out both;
}

@media (prefers-reduced-motion) {
  .reduced-motion .uitkParentChildItem-slide-left {
    animation: none;
  }

  .reduced-motion .uitkParentChildItem-slide-right {
    animation: none;
  }
}

@media (prefers-reduced-motion) {
  .reduced-motion .uitkLayerLayout,
  .reduced-motion .uitkScrim {
    animation: none;
  }
}

@media (prefers-reduced-motion) {
  .reduced-motion .uitkParentChildItem-slide-left {
    animation: none;
  }

  .reduced-motion .uitkParentChildItem-slide-right {
    animation: none;
  }
}<|MERGE_RESOLUTION|>--- conflicted
+++ resolved
@@ -1,11 +1,4 @@
-<<<<<<< HEAD
-.layout-container > .layout-active-content,
-.layout-active-content {  background: var(--uitk-color-gray-40);
-  padding: 1rem;
-}
-=======
 .layout-container > div,
->>>>>>> c077b5b1
 .layout-content {
   background: var(--uitk-color-orange-20);
   padding: 1rem;
