import { ReactNode } from "react";
import {
  Avatar,
  FlowLayout,
  Label,
  StackLayout,
  useAvatarImage,
} from "@salt-ds/core";
import { UserGroupSolidIcon } from "@salt-ds/icons";
import { ComponentMeta, ComponentStory } from "@storybook/react";
import persona1 from "../assets/avatar.png";

export default {
  title: "Core/Avatar",
  component: Avatar,
} as ComponentMeta<typeof Avatar>;
const sizes = [1, 2, 3, 4] as const;

const Template: ComponentStory<typeof Avatar> = (args) => {
  return <Avatar {...args} />;
};

export const Default = Template.bind({});

export const Sizes: ComponentStory<typeof Avatar> = (args) => {
  return (
    <FlowLayout gap={7} align="end">
      {sizes.map((size) => (
        <StackLayout key={size} align="center">
          <Avatar {...args} key={size} size={size} />
          <Label>size: {size}</Label>
        </StackLayout>
      ))}
    </FlowLayout>
  );
};

export const Fallback: ComponentStory<typeof Avatar> = ({ size }) => {
  return (
    <FlowLayout>
      <Avatar size={size} name="Alex Brailescu" src={persona1} />
      <Avatar size={size} src="bad_url" name="Peter Piper" />
      <Avatar size={size} src="bad_url" />
    </FlowLayout>
  );
};

Fallback.args = {
  size: 3,
};

export const AlternativeIcon = Template.bind({});
AlternativeIcon.args = {
  fallbackIcon: <UserGroupSolidIcon aria-label="Team Avatar" />,
<<<<<<< HEAD
};

export const WithImage = Template.bind({});
WithImage.args = {
  src: persona1,
  name: "Alex Brailescu",
};

const backgroundStyle = {
  "--saltAvatar-background": "var(--salt-color-orange-700)",
} as CSSProperties;

export const AlternativeBackground = Template.bind({});
AlternativeBackground.args = {
  style: backgroundStyle,
=======
>>>>>>> 0c33a60c
};

const CustomSVG = (
  <svg viewBox="0 0 12 12">
    <path d="M12 6A6 6 0 1 1 0 6a6 6 0 0 1 12 0zm-7.207 4.853c-.7-.92-1.199-1.877-1.488-2.853H1.416a5.008 5.008 0 0 0 3.377 2.853zM1.1 7h1.984a6.978 6.978 0 0 1-.002-2H1.099a4.995 4.995 0 0 0 0 2zm.316-3h1.887c.288-.976.787-1.932 1.488-2.853A5.008 5.008 0 0 0 1.417 4zm2.936 0h3.262c-.329-.911-.876-1.819-1.655-2.709C5.197 2.181 4.666 3.09 4.352 4zm4.577 3H10.9a4.995 4.995 0 0 0 0-2H8.903a6.93 6.93 0 0 1 .027 2zm-1.634 3.831A5.01 5.01 0 0 0 10.584 8H8.722c-.273.968-.752 1.917-1.428 2.831zM7.677 8H4.356c.325.942.883 1.882 1.686 2.802C6.827 9.881 7.369 8.941 7.678 8zm.992-4h1.915A5.01 5.01 0 0 0 7.12 1.126C7.845 2.052 8.364 3.015 8.669 4zM4.095 5a5.94 5.94 0 0 0 .001 2h3.822a5.904 5.904 0 0 0-.031-2H4.094z" />
  </svg>
);

export const WithCustomSvg = Template.bind({});
WithCustomSvg.args = {
  children: CustomSVG,
};

export const WithCustomImg: ComponentStory<typeof Avatar> = () => {
  const src = "bad_url";
  const status = useAvatarImage({ src });

  let children: ReactNode = "PP";
  if (status === "loaded") {
    children = <img src={src} alt="" />;
  }

  return (
    <Avatar name="Peter Piper" size={3}>
      {children}
    </Avatar>
  );
};<|MERGE_RESOLUTION|>--- conflicted
+++ resolved
@@ -52,24 +52,6 @@
 export const AlternativeIcon = Template.bind({});
 AlternativeIcon.args = {
   fallbackIcon: <UserGroupSolidIcon aria-label="Team Avatar" />,
-<<<<<<< HEAD
-};
-
-export const WithImage = Template.bind({});
-WithImage.args = {
-  src: persona1,
-  name: "Alex Brailescu",
-};
-
-const backgroundStyle = {
-  "--saltAvatar-background": "var(--salt-color-orange-700)",
-} as CSSProperties;
-
-export const AlternativeBackground = Template.bind({});
-AlternativeBackground.args = {
-  style: backgroundStyle,
-=======
->>>>>>> 0c33a60c
 };
 
 const CustomSVG = (
