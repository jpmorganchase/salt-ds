<<<<<<< HEAD
import { Badge, Button, FlexLayout, StackLayout } from "@salt-ds/core";
import { List, ListItem, TabNext, TabstripNext } from "@salt-ds/lab";

=======
import { Badge, Button, FlexLayout } from "@salt-ds/core";
>>>>>>> 435cef1a
import {
  MessageIcon,
  NotificationIcon,
  SettingsSolidIcon,
  ThumbsDownIcon,
  ThumbsUpIcon,
} from "@salt-ds/icons";
import { TabNext, TabstripNext } from "@salt-ds/lab";
import type { Meta, StoryFn } from "@storybook/react";

export default {
  title: "Core/Badge",
  component: Badge,
} as Meta<typeof Badge>;

export const Icon: StoryFn<typeof Badge> = (args) => {
  return (
    <Badge {...args}>
      <Button aria-label={`${args.value} Notifications`}>
        <NotificationIcon aria-hidden />
      </Button>
    </Badge>
  );
};

Icon.args = {
  value: 9,
};

export const MaxNumber: StoryFn<typeof Badge> = (args) => {
  return (
    <Badge {...args}>
      <Button aria-label={`${args.value} Notifications`}>
        <NotificationIcon aria-hidden />
      </Button>
    </Badge>
  );
};

MaxNumber.args = {
  value: 200,
  max: 99,
};

export const DefaultTruncation: StoryFn<typeof Badge> = (args) => {
  return (
    <Badge {...args}>
      <Button aria-label={`${args.value} Messages`}>
        <MessageIcon aria-hidden />
      </Button>
    </Badge>
  );
};

DefaultTruncation.args = {
  value: 1000,
};

export const String: StoryFn = () => {
  return (
    <Badge value={"NEW"}>
      <Button aria-label="New messages">
        <MessageIcon aria-hidden />
      </Button>
    </Badge>
  );
};

export const InlineBadge: StoryFn = () => {
  return (
    <TabstripNext
      defaultValue="Home"
      style={{
        minWidth: 350,
      }}
    >
      <TabNext value="Home">Home</TabNext>
      <TabNext value="Transactions" aria-label="Transations - 30 updates">
        Transactions
        <Badge value={30} />
      </TabNext>
      <TabNext value="Loans">Loans</TabNext>
    </TabstripNext>
  );
};

export const MultipleButtons: StoryFn = () => {
  return (
    <FlexLayout>
      <Badge value={20}>
        <Button aria-label="Upvote - 20 Upvotes">
          <ThumbsUpIcon aria-hidden />
        </Button>
      </Badge>
      <Button aria-label="Downvote - 0 Downvotes">
        <ThumbsDownIcon aria-hidden />
      </Button>
    </FlexLayout>
  );
};

export const DotBadge: StoryFn = () => {
  return (
    <FlexLayout>
      <Button variant="secondary" aria-label="Settings - New available">
        <Badge>
          <SettingsSolidIcon aria-hidden />
        </Badge>
      </Button>
      <Badge>
        <Button aria-label="Notifications - Unread">
          <NotificationIcon aria-hidden />
        </Button>
      </Badge>
    </FlexLayout>
  );
};

export const InlineDotBadge: StoryFn = () => {
  return (
    <TabstripNext
      variant="inline"
      defaultValue="Home"
      style={{ minWidth: 350 }}
    >
      <TabNext value="Home">Home</TabNext>
      <TabNext value="Transactions" aria-label="Transactions - New">
        Transactions <Badge />
      </TabNext>
      <TabNext value="Loans">Loans</TabNext>
    </TabstripNext>
  );
};

export const DotBadge: StoryFn<typeof Badge> = () => {
  return (
    <StackLayout>
      <FlexLayout>
        <Button variant="secondary">
          <Badge>
            <SettingsSolidIcon />
          </Badge>
        </Button>
      </FlexLayout>
      <FlexLayout>
        <Badge>
          <Button>
            <NotificationIcon />
          </Button>
        </Badge>
      </FlexLayout>
    </StackLayout>
  );
};

export const InlineDotBadge: StoryFn<typeof Badge> = () => {
  return (
    <TabstripNext
      variant="inline"
      defaultValue="Home"
      style={{ width: "400px", margin: "auto" }}
    >
      <TabNext value="Home">Home</TabNext>
      <TabNext value="Transactions">Transactions</TabNext>
      <TabNext value="Loans">
        Loans
        <Badge />
      </TabNext>
      <TabNext value="Checks">Checks</TabNext>
    </TabstripNext>
  );
};<|MERGE_RESOLUTION|>--- conflicted
+++ resolved
@@ -1,10 +1,4 @@
-<<<<<<< HEAD
-import { Badge, Button, FlexLayout, StackLayout } from "@salt-ds/core";
-import { List, ListItem, TabNext, TabstripNext } from "@salt-ds/lab";
-
-=======
 import { Badge, Button, FlexLayout } from "@salt-ds/core";
->>>>>>> 435cef1a
 import {
   MessageIcon,
   NotificationIcon,
@@ -106,7 +100,7 @@
   );
 };
 
-export const DotBadge: StoryFn = () => {
+export const DotBadge: StoryFn<typeof Badge> = () => {
   return (
     <FlexLayout>
       <Button variant="secondary" aria-label="Settings - New available">
@@ -123,7 +117,7 @@
   );
 };
 
-export const InlineDotBadge: StoryFn = () => {
+export const InlineDotBadge: StoryFn<typeof Badge> = () => {
   return (
     <TabstripNext
       variant="inline"
@@ -137,43 +131,4 @@
       <TabNext value="Loans">Loans</TabNext>
     </TabstripNext>
   );
-};
-
-export const DotBadge: StoryFn<typeof Badge> = () => {
-  return (
-    <StackLayout>
-      <FlexLayout>
-        <Button variant="secondary">
-          <Badge>
-            <SettingsSolidIcon />
-          </Badge>
-        </Button>
-      </FlexLayout>
-      <FlexLayout>
-        <Badge>
-          <Button>
-            <NotificationIcon />
-          </Button>
-        </Badge>
-      </FlexLayout>
-    </StackLayout>
-  );
-};
-
-export const InlineDotBadge: StoryFn<typeof Badge> = () => {
-  return (
-    <TabstripNext
-      variant="inline"
-      defaultValue="Home"
-      style={{ width: "400px", margin: "auto" }}
-    >
-      <TabNext value="Home">Home</TabNext>
-      <TabNext value="Transactions">Transactions</TabNext>
-      <TabNext value="Loans">
-        Loans
-        <Badge />
-      </TabNext>
-      <TabNext value="Checks">Checks</TabNext>
-    </TabstripNext>
-  );
 };