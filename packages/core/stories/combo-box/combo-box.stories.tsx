--- conflicted
+++ resolved
@@ -655,26 +655,19 @@
   truncate: true,
 };
 
-<<<<<<< HEAD
 export const SecondaryLabel: StoryFn<ComboBoxProps<Person>> = (args) => {
   const [value, setValue] = useState(args.defaultValue?.toString() ?? "");
-=======
-export const FreeText: StoryFn<ComboBoxProps> = (args) => {
-  const [value, setValue] = useState(getTemplateDefaultValue(args));
-  const [selectedValues, setSelectedValues] = useState<string[]>([]);
->>>>>>> c9372df9
-
-  const handleChange = (event: ChangeEvent<HTMLInputElement>) => {
-    // React 16 backwards compatibility
-    event.persist();
-
-    const value = event.target.value;
-    setValue(value);
-  };
-
-  const handleSelectionChange = (
-    event: SyntheticEvent,
-<<<<<<< HEAD
+
+  const handleChange = (event: ChangeEvent<HTMLInputElement>) => {
+    // React 16 backwards compatibility
+    event.persist();
+
+    const value = event.target.value;
+    setValue(value);
+  };
+
+  const handleSelectionChange = (
+    event: SyntheticEvent,
     newSelected: Person[]
   ) => {
     if (newSelected.length === 1) {
@@ -706,7 +699,24 @@
           </StackLayout>
         </Option>
       ))}
-=======
+    </ComboBox>
+  );
+};
+
+export const FreeText: StoryFn<ComboBoxProps> = (args) => {
+  const [value, setValue] = useState(getTemplateDefaultValue(args));
+  const [selectedValues, setSelectedValues] = useState<string[]>([]);
+
+  const handleChange = (event: ChangeEvent<HTMLInputElement>) => {
+    // React 16 backwards compatibility
+    event.persist();
+
+    const value = event.target.value;
+    setValue(value);
+  };
+
+  const handleSelectionChange = (
+    event: SyntheticEvent,
     newSelected: string[]
   ) => {
     // React 16 backwards compatibility
@@ -739,7 +749,6 @@
           Add "{value}"
         </Option>
       )}
->>>>>>> c9372df9
     </ComboBox>
   );
 };