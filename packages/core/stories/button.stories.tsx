<<<<<<< HEAD
import { Button, ButtonProps } from "@jpmorganchase/uitk-core";
import { SearchIcon } from "@jpmorganchase/uitk-icons";
=======
import { ReactNode } from "react";
import { Button, ButtonProps } from "@jpmorganchase/uitk-core";
import { NotificationIcon, SearchIcon } from "@jpmorganchase/uitk-icons";
>>>>>>> 258bb603
import { ComponentMeta, ComponentStory } from "@storybook/react";

export default {
  title: "Core/Button",
  component: Button,
  // Manually specify onClick action to test Actions panel
  // react-docgen-typescript-loader doesn't support detecting interface extension
  // https://github.com/strothj/react-docgen-typescript-loader/issues/47
  argTypes: { onClick: { action: "clicked" } },
} as ComponentMeta<typeof Button>;

const SingleButtonTemplate: ComponentStory<typeof Button> = (props) => {
  return <Button {...props} />;
};

const ButtonGrid = ({
  className = "",
  label,
  variant,
}: {
  className?: string;
  label: string;
  variant: ButtonProps["variant"];
}) => {
  const handleClick = () => {
    console.log("clicked");
  };

  const buttonLabel = `${label} Button`;
  return (
    <>
      <div
        className={className}
        style={{
          display: "grid",
          gridTemplateColumns: "auto auto auto",
          gridTemplateRows: "auto",
          gridGap: 10,
        }}
      >
        <Button variant={variant} onClick={handleClick}>
          {buttonLabel}
        </Button>
        <Button variant={variant} onClick={handleClick}>
          <SearchIcon size={12} />
        </Button>
        <Button variant={variant} onClick={handleClick}>
          <SearchIcon size={12} />
          {` ${buttonLabel}`}
        </Button>
      </div>
      <br />
      <div>
        <Button variant={variant} onClick={handleClick} disabled>
          {`${buttonLabel} (disabled)`}
        </Button>
      </div>
    </>
  );
};

export const CTA: ComponentStory<typeof Button> = () => {
  return <ButtonGrid variant="cta" label="CTA" />;
};

export const Primary: ComponentStory<typeof Button> = () => {
  return <ButtonGrid variant="primary" label="Primary" />;
};

export const Secondary: ComponentStory<typeof Button> = () => {
  return <ButtonGrid variant="secondary" label="Secondary" />;
};

<<<<<<< HEAD
=======
export const PolymorphicButtons: ComponentStory<typeof Button> = () => {
  return (
    <div style={{ display: "flex", flexDirection: "column", gap: 12 }}>
      <Button elementType="span">Span Button</Button>
      <Button elementType="a" href="test">
        Anchor Button
      </Button>
      <Button elementType="div">Div Button</Button>
      <Button elementType={Link} to="/">
        Custom Link
      </Button>
    </div>
  );
};

const ButtonVariant = ({
  className = "",
  onClick,
  variant,
  ...props
}: ButtonProps) => (
  <div
    style={{
      flex: "1 1 0",
      display: "flex",
      gap: 10,
    }}
  >
    <Button
      {...props}
      className={className}
      variant={variant}
      onClick={onClick}
    >
      <NotificationIcon size={12} /> LORM
    </Button>
    <Button
      {...props}
      className={className}
      variant={variant}
      onClick={onClick}
    >
      <NotificationIcon size={12} />
    </Button>
    <Button
      {...props}
      className={className}
      variant={variant}
      onClick={onClick}
    >
      LORM
    </Button>
    <Button
      {...props}
      className={className}
      variant={variant}
      onClick={onClick}
    >
      LORM <NotificationIcon size={12} />
    </Button>
  </div>
);

const ButtonSet = (props: ButtonProps) => (
  <div
    style={{
      display: "flex",
      flex: "1 1 0",
      flexDirection: "column",
      gap: 10,
    }}
  >
    <ButtonVariant {...props} variant="cta" />
    <ButtonVariant {...props} variant="primary" />
    <ButtonVariant {...props} variant="secondary" />
    <ButtonVariant {...props} className="uitkButton-final-execution" />
    <ButtonVariant {...props} className="uitkButton-bid" />
    <ButtonVariant {...props} className="uitkButton-ask" />
  </div>
);

>>>>>>> 258bb603
export const FeatureButton = SingleButtonTemplate.bind({});
FeatureButton.args = {
  children: "Feature Button",
};

export const FocusableWhenDisabled = SingleButtonTemplate.bind({});
FocusableWhenDisabled.args = {
  focusableWhenDisabled: true,
  disabled: true,
  children: "Focusable When Disabled",
};<|MERGE_RESOLUTION|>--- conflicted
+++ resolved
@@ -1,11 +1,6 @@
-<<<<<<< HEAD
-import { Button, ButtonProps } from "@jpmorganchase/uitk-core";
-import { SearchIcon } from "@jpmorganchase/uitk-icons";
-=======
 import { ReactNode } from "react";
 import { Button, ButtonProps } from "@jpmorganchase/uitk-core";
 import { NotificationIcon, SearchIcon } from "@jpmorganchase/uitk-icons";
->>>>>>> 258bb603
 import { ComponentMeta, ComponentStory } from "@storybook/react";
 
 export default {
@@ -59,12 +54,36 @@
       </div>
       <br />
       <div>
+        <Button
+          elementType="a"
+          onClick={handleClick}
+          href={window.location.href}
+          target="_blank"
+          variant={variant}
+          aria-label={`${label} Button with HREF, opens in new window`}
+        >
+          {`${label} Button with HREF`}
+        </Button>
+      </div>
+      <br />
+      <div>
         <Button variant={variant} onClick={handleClick} disabled>
           {`${buttonLabel} (disabled)`}
         </Button>
       </div>
     </>
   );
+};
+
+const Link = ({
+  to,
+  children,
+}: {
+  to: string;
+  children: ReactNode;
+  blah?: number;
+}) => {
+  return <a href={to}>{children}</a>;
 };
 
 export const CTA: ComponentStory<typeof Button> = () => {
@@ -79,8 +98,6 @@
   return <ButtonGrid variant="secondary" label="Secondary" />;
 };
 
-<<<<<<< HEAD
-=======
 export const PolymorphicButtons: ComponentStory<typeof Button> = () => {
   return (
     <div style={{ display: "flex", flexDirection: "column", gap: 12 }}>
@@ -162,7 +179,6 @@
   </div>
 );
 
->>>>>>> 258bb603
 export const FeatureButton = SingleButtonTemplate.bind({});
 FeatureButton.args = {
   children: "Feature Button",
