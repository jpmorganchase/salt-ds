/* Styles applied to the root element */
.saltPill {
  --pill-borderWidth: var(--salt-size-fixed-100);

  appearance: none;
  display: inline-flex;
  align-items: center;
  background: var(--saltPill-background, var(--pill-background));
  border-radius: var(--salt-palette-corner-weaker, 0);
  border-style: solid;
  border-width: var(--pill-borderWidth);
  border-color: var(--pill-borderColor);
  height: calc(var(--salt-size-base) - var(--salt-spacing-100));
  min-height: var(--salt-text-minHeight);
  position: relative;
  gap: var(--salt-spacing-50);
  padding: 0 calc(var(--salt-spacing-50) - var(--pill-borderWidth));
  color: var(--saltPill-color, var(--pill-color));
  font-family: var(--salt-text-fontFamily);
  font-size: var(--salt-text-fontSize);
  font-weight: var(--salt-text-fontWeight);
  line-height: var(--salt-text-lineHeight);
  letter-spacing: var(--salt-text-letterSpacing);
  overflow: hidden;
  white-space: nowrap;
}

/* Style applied to Pill if pill is clickable  */
.saltPill-clickable {
  --pill-background: var(--salt-actionable-bold-background);
  --pill-color: var(--salt-actionable-bold-foreground);
  --pill-borderColor: var(--salt-actionable-bold-borderColor);
  cursor: var(--salt-cursor-hover);
}

.saltPill-clickable:hover,
.saltPill-clickable:focus-visible {
  --pill-color: var(--salt-actionable-bold-foreground-hover);
  --pill-background: var(--salt-actionable-bold-background-hover);
  --pill-borderColor: var(--salt-actionable-bold-borderColor-hover);
}

.saltPill-clickable.saltPill-active,
.saltPill-clickable:active {
  --pill-color: var(--salt-actionable-bold-foreground-active);
  --pill-background: var(--salt-actionable-bold-background-active);
  --pill-borderColor: var(--salt-actionable-bold-borderColor-active);
}

/* Style applied to Pill on focus */
.saltPill:focus-visible {
  outline: var(--salt-focused-outline);
}

/* Styles applied when the pill triggers a menu */
.saltPill[aria-expanded="true"][aria-haspopup="menu"] {
  --pill-color: var(--salt-actionable-bold-foreground-active);
  --pill-background: var(--salt-actionable-bold-background-active);
  --pill-borderColor: var(--salt-actionable-bold-borderColor-active);
}

/* Style applied to Pill when disabled */
.saltPill:disabled,
.saltPill:disabled:hover {
  --pill-color: var(--salt-actionable-bold-foreground);
  --pill-background: var(--salt-actionable-bold-background);
  --pill-borderColor: var(--salt-actionable-bold-borderColor);
  cursor: var(--salt-cursor-disabled);
<<<<<<< HEAD
=======

  opacity: 0.4;
}

.saltPill-input {
  position: absolute;
  inset: 0;
  width: 100%;
  height: 100%;
  opacity: 0;
  margin: 0;
  padding: 0;
  z-index: var(--salt-zIndex-default);
  cursor: pointer;
  appearance: none;
  border: none;
}

@supports selector(:has(*)) {
  .saltPill:has(input:focus-visible) {
    outline: var(--salt-focused-outline);
  }
>>>>>>> 6fa5ce8c
}<|MERGE_RESOLUTION|>--- conflicted
+++ resolved
@@ -66,29 +66,6 @@
   --pill-background: var(--salt-actionable-bold-background);
   --pill-borderColor: var(--salt-actionable-bold-borderColor);
   cursor: var(--salt-cursor-disabled);
-<<<<<<< HEAD
-=======
 
   opacity: 0.4;
-}
-
-.saltPill-input {
-  position: absolute;
-  inset: 0;
-  width: 100%;
-  height: 100%;
-  opacity: 0;
-  margin: 0;
-  padding: 0;
-  z-index: var(--salt-zIndex-default);
-  cursor: pointer;
-  appearance: none;
-  border: none;
-}
-
-@supports selector(:has(*)) {
-  .saltPill:has(input:focus-visible) {
-    outline: var(--salt-focused-outline);
-  }
->>>>>>> 6fa5ce8c
 }