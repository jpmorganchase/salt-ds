/* Styles applied to the root element */
.saltPill {
  --pill-borderWidth: var(--salt-size-fixed-100);

  appearance: none;
  display: inline-flex;
  align-items: center;
  background: var(--saltPill-background, var(--pill-background));
  border-radius: var(--salt-palette-corner-weaker, 0);
  border-style: solid;
  border-width: var(--pill-borderWidth);
  border-color: var(--pill-borderColor);
  height: calc(var(--salt-size-base) - var(--salt-spacing-100));
  min-height: var(--salt-text-minHeight);
  position: relative;
  gap: var(--salt-spacing-50);
  padding: 0 calc(var(--salt-spacing-50) - var(--pill-borderWidth));
  color: var(--saltPill-color, var(--pill-color));
  font-family: var(--salt-text-fontFamily);
  font-size: var(--salt-text-fontSize);
  font-weight: var(--salt-text-fontWeight);
  line-height: var(--salt-text-lineHeight);
  letter-spacing: var(--salt-text-letterSpacing);
  overflow: hidden;
  white-space: nowrap;
}

/* Style applied to Pill if pill is clickable  */
.saltPill-clickable {
  --pill-background: var(--salt-actionable-bold-background);
  --pill-color: var(--salt-actionable-bold-foreground);
  --pill-borderColor: var(--salt-actionable-bold-borderColor);
  cursor: var(--salt-cursor-hover);
}

.saltPill-clickable:hover,
.saltPill-clickable:focus-visible {
  --pill-color: var(--salt-actionable-bold-foreground-hover);
  --pill-background: var(--salt-actionable-bold-background-hover);
  --pill-borderColor: var(--salt-actionable-bold-borderColor-hover);
}

.saltPill-clickable.saltPill-active,
.saltPill-clickable:active {
  --pill-color: var(--salt-actionable-bold-foreground-active);
  --pill-background: var(--salt-actionable-bold-background-active);
  --pill-borderColor: var(--salt-actionable-bold-borderColor-active);
}

/* Style applied to Pill on focus */
.saltPill:focus-visible {
  outline: var(--salt-focused-outline);
}

/* Show focus outline on selectable pill when input inside is focused */
.saltPill-clickable.saltPill-focusVisible {
  outline: var(--salt-focused-outline);
}

/* Styles applied when the pill triggers a menu */
.saltPill[aria-expanded="true"][aria-haspopup="menu"] {
  --pill-color: var(--salt-actionable-bold-foreground-active);
  --pill-background: var(--salt-actionable-bold-background-active);
  --pill-borderColor: var(--salt-actionable-bold-borderColor-active);
}

/* Style applied to Pill when disabled */
.saltPill:disabled,
.saltPill:disabled:hover {
  --pill-color: var(--salt-actionable-bold-foreground);
  --pill-background: var(--salt-actionable-bold-background);
  --pill-borderColor: var(--salt-actionable-bold-borderColor);
  cursor: var(--salt-cursor-disabled);
<<<<<<< HEAD
}

.saltPill-input {
  position: absolute;
  inset: 0;
  width: 100%;
  height: 100%;
  opacity: 0;
  margin: 0;
  padding: 0;
  z-index: var(--salt-zIndex-default);
  cursor: pointer;
  appearance: none;
  border: none;
}

@supports selector(:has(*)) {
  .saltPill:has(input:focus-visible) {
    outline: var(--salt-focused-outline);
  }
=======

  opacity: 0.4;
>>>>>>> b25650f7
}<|MERGE_RESOLUTION|>--- conflicted
+++ resolved
@@ -71,7 +71,8 @@
   --pill-background: var(--salt-actionable-bold-background);
   --pill-borderColor: var(--salt-actionable-bold-borderColor);
   cursor: var(--salt-cursor-disabled);
-<<<<<<< HEAD
+
+  opacity: 0.4;
 }
 
 .saltPill-input {
@@ -92,8 +93,4 @@
   .saltPill:has(input:focus-visible) {
     outline: var(--salt-focused-outline);
   }
-=======
-
-  opacity: 0.4;
->>>>>>> b25650f7
 }