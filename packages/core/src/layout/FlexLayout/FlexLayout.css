--- conflicted
+++ resolved
@@ -24,14 +24,8 @@
   align-items: var(--flex-layout-align);
 }
 
-<<<<<<< HEAD
 .uitkFlexLayout-separator-wrapper {
   display: contents;
-=======
-/* Style applied if `separators` are enabled */
-.uitkFlexLayout-separator {
-  --flex-layout-gap: calc(var(--uitk-size-unit) * var(--flex-layout-gap-multiplier) * 2 + var(--flex-layout-separator));
->>>>>>> 50df9afa
 }
 .uitkFlexLayout-separator > *:not(:last-child)::after {
   position: relative;
