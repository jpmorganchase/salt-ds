--- conflicted
+++ resolved
@@ -1,13 +1,9 @@
 import {
-  ComponentType,
   forwardRef,
+  useCallback,
   MouseEvent,
   ReactElement,
-<<<<<<< HEAD
-  useCallback,
-=======
   ComponentType,
->>>>>>> a738c0af
 } from "react";
 import cx from "classnames";
 import { IconProps, TearOutIcon } from "@jpmorganchase/uitk-icons";
