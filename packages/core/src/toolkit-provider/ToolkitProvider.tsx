--- conflicted
+++ resolved
@@ -59,9 +59,6 @@
     }
   } else {
     return (
-<<<<<<< HEAD
-      <uitk-theme class={cx(...themeNames, `uitk-density-${density}`)}>
-=======
       <div
         className={cx(
           `uitk-theme`,
@@ -69,7 +66,6 @@
           `uitk-density-${density}`
         )}
       >
->>>>>>> ce4756a1
         {children}
       </div>
     );
