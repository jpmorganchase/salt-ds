--- conflicted
+++ resolved
@@ -113,12 +113,8 @@
   breakpoints?: Breakpoints;
 }
 
-<<<<<<< HEAD
 type toolkitProvider =
   | ToolkitProviderThatAppliesClassesToBody
-=======
-type ToolkitProviderProps =
->>>>>>> 1e8b4c40
   | ToolkitProviderThatAppliesClassesToChild
   | ToolkitProviderThatInjectsThemeElement;
 
@@ -135,12 +131,7 @@
   }
 };
 
-<<<<<<< HEAD
-export const ToolkitProvider: FC<toolkitProvider> = ({
-  applyClassesToBody = false,
-=======
 export function ToolkitProvider({
->>>>>>> 1e8b4c40
   applyClassesToChild = false,
   children,
   density: densityProp,
