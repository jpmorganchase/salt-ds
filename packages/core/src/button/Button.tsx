import { useComponentCssInjection } from "@salt-ds/styles";
import { useWindow } from "@salt-ds/window";
import { clsx } from "clsx";
import {
  type ComponentPropsWithoutRef,
  type ReactElement,
  forwardRef,
} from "react";
import { makePrefixer } from "../utils";
import { Spinner } from "../spinner";

import buttonCss from "./Button.css";
import { useButton } from "./useButton";

const withBaseName = makePrefixer("saltButton");

export const ButtonVariantValues = ["primary", "secondary", "cta"] as const;
export const AppearanceValues = ["solid", "outline", "transparent"] as const;
export const ButtonColorValues = ["accent", "neutral"] as const;
export type ButtonVariant = (typeof ButtonVariantValues)[number];
export type Appearance = (typeof AppearanceValues)[number];
export type ButtonColor = (typeof ButtonColorValues)[number];

export interface ButtonProps extends ComponentPropsWithoutRef<"button"> {
  /**
   * If `true`, the button will be disabled.
   */
  disabled?: boolean;
  /**
   * If `true`, the button will be focusable when disabled.
   */
  focusableWhenDisabled?: boolean;
  /**
   * The variant to use. Options are 'primary', 'secondary' and 'cta'.
   * 'primary' is the default value.
   * @deprecated Use `appearance` and `color` instead.
   */
  variant?: ButtonVariant;
  /**
<<<<<<< HEAD
   * To show a loading spinner.
   */
  loading?: boolean;
  /**
   * For the screen reader to announce while button is in loading state
   * 'Loading' is the default value.
   */
  loadingText?: string;
  /**
   * If `true`, a loading text with spinner will be shown while button is in loading state.
   */
  showLoadingText?: boolean;
=======
   * The type of the button. Options are 'solid', 'outline', and 'transparent'.
   */
  appearance?: Appearance;
  /**
   * The color of the button. Options are 'accent' and 'neutral'.
   */
  color?: ButtonColor;
}

function variantToAppearanceAndColor(variant: ButtonVariant) {
  switch (variant) {
    case "primary":
      return { appearance: "solid", color: "neutral" };
    case "secondary":
      return { appearance: "transparent", color: "neutral" };
    case "cta":
      return { appearance: "solid", color: "accent" };
  }
>>>>>>> e8d923ce
}

export const Button = forwardRef<HTMLButtonElement, ButtonProps>(
  function Button(
    {
      children,
      className,
      disabled,
      focusableWhenDisabled,
      onKeyUp,
      onKeyDown,
      onBlur,
      onClick,
      appearance: appearanceProp,
      color: colorProp,
      type = "button",
      variant = "primary",
      loading,
      loadingText = "Loading",
      showLoadingText,
      ...restProps
    },
    ref?,
  ): ReactElement<ButtonProps> {
    const { active, buttonProps } = useButton({
      disabled,
      focusableWhenDisabled,
      onKeyUp,
      onKeyDown,
      onBlur,
      onClick,
    });

    const targetWindow = useWindow();
    useComponentCssInjection({
      testId: "salt-button",
      css: buttonCss,
      window: targetWindow,
    });

    const mapped = variantToAppearanceAndColor(variant);
    const appearance = appearanceProp ?? mapped.appearance;
    const color = colorProp ?? mapped.color;

    // we do not want to spread tab index in this case because the button element
    // does not require tabindex="0" attribute
    const { tabIndex, ...restButtonProps } = buttonProps;
    return (
      <button
        {...restButtonProps}
        className={clsx(
          withBaseName(),
          withBaseName(variant),
          {
            [withBaseName("disabled")]: disabled,
            [withBaseName(`loading-${variant}`)]: loading,
            [withBaseName("active")]: active,
            [withBaseName(appearance)]: appearance,
            [withBaseName(color)]: color,
          },
          className,
        )}
        {...restProps}
        ref={ref}
        type={type}
      >
        {loading ? (
          <>
            <span className={clsx(withBaseName("loading-overlay"), className)}>
              <Spinner
                size="small"
                className={clsx(withBaseName("loading-spinner"), className)}
                aria-label={!showLoadingText ? loadingText : ""}
              />
              {showLoadingText && (
                <span className={clsx(withBaseName("loading-text"), className)}>
                  {loadingText}
                </span>
              )}
            </span>
            <span
              aria-hidden="true"
              className={clsx(withBaseName("hidden-element"))}
            >
              {children}
            </span>
          </>
        ) : (
          children
        )}
      </button>
    );
  },
);<|MERGE_RESOLUTION|>--- conflicted
+++ resolved
@@ -37,7 +37,6 @@
    */
   variant?: ButtonVariant;
   /**
-<<<<<<< HEAD
    * To show a loading spinner.
    */
   loading?: boolean;
@@ -50,7 +49,7 @@
    * If `true`, a loading text with spinner will be shown while button is in loading state.
    */
   showLoadingText?: boolean;
-=======
+  /**
    * The type of the button. Options are 'solid', 'outline', and 'transparent'.
    */
   appearance?: Appearance;
@@ -69,7 +68,6 @@
     case "cta":
       return { appearance: "solid", color: "accent" };
   }
->>>>>>> e8d923ce
 }
 
 export const Button = forwardRef<HTMLButtonElement, ButtonProps>(
