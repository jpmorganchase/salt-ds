import { Icon, IconProps } from "@jpmorganchase/uitk-icons";
import cn from "classnames";
import {
  ComponentProps,
  forwardRef,
  HTMLAttributes,
  ReactNode,
  ReactElement,
  JSXElementConstructor,
  useCallback,
  cloneElement,
} from "react";
import { Placement } from "@floating-ui/react-dom-interactions";
import { Portal, PortalProps } from "../portal";
import { StatusIcon, ValidationStatus } from "../status-icon";
import { makePrefixer } from "../utils";
import { useWindow } from "../window";
<<<<<<< HEAD
import { useTooltip } from "./useTooltip";
=======
import { StatusIndicator } from "../status-indicator";

>>>>>>> 80ecbeb0
import "./Tooltip.css";

// Keep in order of preference. First items are used as default

const withBaseName = makePrefixer("uitkTooltip");

// FIXME: Fix types
interface TooltipRenderProp {
  // eslint-disable-next-line @typescript-eslint/no-explicit-any
  Icon: any; // typeof Icon;
  // eslint-disable-next-line @typescript-eslint/no-explicit-any
  getIconProps?: any; // StateAndPropGetterFunction<IconProps>;
}

export interface TooltipProps
<<<<<<< HEAD
  extends Omit<HTMLAttributes<HTMLDivElement>, "text">,
=======
  extends Omit<HTMLAttributes<HTMLDivElement>, "title">,
>>>>>>> 80ecbeb0
    Pick<PortalProps, "disablePortal" | "container"> {
  children?: ReactElement<any, string | JSXElementConstructor<any>>;
  placement?: Placement;
  arrowProps?: ComponentProps<"div">;
  disabled?: boolean;
  /**
   * Removes the tooltip arrow.
   */
  hideArrow?: boolean;
  /**
   * Whether to hide a state icon within the tooltip
   */
  hideIcon?: boolean;
  /**
   * A callback function to render the tooltip content
   * @param {function} getIcon getter for the icon based on the state
   * @param {function} getIconProps getter for the icon properties
   */
  render?: (props: TooltipRenderProp) => ReactNode;
  /**
   * A string to determine the current status of the tooltip
   */
  status?: ValidationStatus;
  text?: string;
  /**
   * This prop is used to help implement the accessibility logic.
   * If you don't provide this prop. It falls back to a randomly generated id.
   */
  id?: string;
  open?: boolean;
}

export const Tooltip = forwardRef<HTMLDivElement, TooltipProps>(
  function Tooltip(props, ref) {
    const { arrowProps, getTriggerProps, getTooltipProps } = useTooltip(props);

    const {
      children,
      className: classNameProp,
      container,
      disablePortal,
      hideArrow,
      hideIcon,
      status = "info",
      text,
      render,
      ...rest
<<<<<<< HEAD
    } = props;
=======
    },
    ref
  ) {
    const getIcon = useCallback(
      (iconProps: IconProps) => {
        if (hideIcon) {
          return null;
        }
        return status !== "info" ? (
          <StatusIndicator
            status={status}
            {...iconProps}
            className={withBaseName("icon")}
          />
        ) : null;
      },
      [status, hideIcon]
    );
>>>>>>> 80ecbeb0

    const Window = useWindow();

    const tooltipProps = getTooltipProps(props);
    const { open } = tooltipProps;

    return (
<<<<<<< HEAD
      <>
        {open && (
          <Portal disablePortal={disablePortal} container={container}>
            <Window
              className={cn(
                withBaseName(),
                withBaseName(status),
                classNameProp
              )}
              {...tooltipProps}
            >
              <div className={withBaseName("content")}>
                {render ? (
                  render({
                    Icon: (passedProps: IconProps) => (
                      <Icon {...passedProps} {...defaultIconProps} />
                    ),
                    getIconProps: () => defaultIconProps,
                  })
                ) : (
                  <>
                    {!hideIcon && (
                      <StatusIcon status={status} {...defaultIconProps} />
                    )}
                    <span className={withBaseName("body")}>{text}</span>
                  </>
                )}
              </div>
              {!hideArrow && (
                <div className={withBaseName("arrow")} {...arrowProps} />
              )}
            </Window>
          </Portal>
        )}

        {children && cloneElement(children, { ...getTriggerProps(), ...rest })}
      </>
=======
      <Portal disablePortal={disablePortal} container={container}>
        <Window
          className={cn(withBaseName(), withBaseName(status))}
          ref={ref}
          {...rest}
        >
          <div className={withBaseName("content")}>
            {render ? (
              render({
                Icon: (passedProps: IconProps) => getIcon(passedProps),
                getIconProps: () => ({
                  status,
                  className: withBaseName("icon"),
                }),
              })
            ) : (
              <>
                {getIcon({})}
                <span className={withBaseName("body")}>{title}</span>
              </>
            )}
          </div>
          {!hideArrow && (
            <div className={withBaseName("arrow")} {...arrowProps} />
          )}
        </Window>
      </Portal>
>>>>>>> 80ecbeb0
    );
  }
);<|MERGE_RESOLUTION|>--- conflicted
+++ resolved
@@ -12,15 +12,12 @@
 } from "react";
 import { Placement } from "@floating-ui/react-dom-interactions";
 import { Portal, PortalProps } from "../portal";
-import { StatusIcon, ValidationStatus } from "../status-icon";
+// import { StatusIcon, ValidationStatus } from "../status-icon";
 import { makePrefixer } from "../utils";
 import { useWindow } from "../window";
-<<<<<<< HEAD
+import { StatusIndicator, ValidationStatus } from "../status-indicator";
 import { useTooltip } from "./useTooltip";
-=======
-import { StatusIndicator } from "../status-indicator";
 
->>>>>>> 80ecbeb0
 import "./Tooltip.css";
 
 // Keep in order of preference. First items are used as default
@@ -36,11 +33,7 @@
 }
 
 export interface TooltipProps
-<<<<<<< HEAD
-  extends Omit<HTMLAttributes<HTMLDivElement>, "text">,
-=======
   extends Omit<HTMLAttributes<HTMLDivElement>, "title">,
->>>>>>> 80ecbeb0
     Pick<PortalProps, "disablePortal" | "container"> {
   children?: ReactElement<any, string | JSXElementConstructor<any>>;
   placement?: Placement;
@@ -88,12 +81,8 @@
       text,
       render,
       ...rest
-<<<<<<< HEAD
     } = props;
-=======
-    },
-    ref
-  ) {
+
     const getIcon = useCallback(
       (iconProps: IconProps) => {
         if (hideIcon) {
@@ -109,7 +98,6 @@
       },
       [status, hideIcon]
     );
->>>>>>> 80ecbeb0
 
     const Window = useWindow();
 
@@ -117,7 +105,6 @@
     const { open } = tooltipProps;
 
     return (
-<<<<<<< HEAD
       <>
         {open && (
           <Portal disablePortal={disablePortal} container={container}>
@@ -129,23 +116,20 @@
               )}
               {...tooltipProps}
             >
-              <div className={withBaseName("content")}>
-                {render ? (
-                  render({
-                    Icon: (passedProps: IconProps) => (
-                      <Icon {...passedProps} {...defaultIconProps} />
-                    ),
-                    getIconProps: () => defaultIconProps,
-                  })
-                ) : (
-                  <>
-                    {!hideIcon && (
-                      <StatusIcon status={status} {...defaultIconProps} />
-                    )}
-                    <span className={withBaseName("body")}>{text}</span>
-                  </>
-                )}
-              </div>
+              {render ? (
+                render({
+                  Icon: (passedProps: IconProps) => getIcon(passedProps),
+                  getIconProps: () => ({
+                    status,
+                    className: withBaseName("icon"),
+                  }),
+                })
+              ) : (
+                <>
+                  {getIcon({})}
+                  <span className={withBaseName("body")}>{text}</span>
+                </>
+              )}
               {!hideArrow && (
                 <div className={withBaseName("arrow")} {...arrowProps} />
               )}
@@ -155,35 +139,6 @@
 
         {children && cloneElement(children, { ...getTriggerProps(), ...rest })}
       </>
-=======
-      <Portal disablePortal={disablePortal} container={container}>
-        <Window
-          className={cn(withBaseName(), withBaseName(status))}
-          ref={ref}
-          {...rest}
-        >
-          <div className={withBaseName("content")}>
-            {render ? (
-              render({
-                Icon: (passedProps: IconProps) => getIcon(passedProps),
-                getIconProps: () => ({
-                  status,
-                  className: withBaseName("icon"),
-                }),
-              })
-            ) : (
-              <>
-                {getIcon({})}
-                <span className={withBaseName("body")}>{title}</span>
-              </>
-            )}
-          </div>
-          {!hideArrow && (
-            <div className={withBaseName("arrow")} {...arrowProps} />
-          )}
-        </Window>
-      </Portal>
->>>>>>> 80ecbeb0
     );
   }
 );