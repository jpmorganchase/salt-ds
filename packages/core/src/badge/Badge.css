/* Style applied to the root element */
.saltBadge {
  display: inline-flex;
  position: relative;
  flex-shrink: 0;
  vertical-align: middle;
  --badge-size: var(--salt-text-notation-lineHeight);
}

.saltBadge-badge {
  /* Should this vary according to touch size */
  padding-left: var(--salt-spacing-50);
  padding-right: var(--salt-spacing-50);
  height: var(--badge-size);
  min-width: var(--badge-size);
  border-radius: var(--salt-palette-corner-strongest, 9999px);

  white-space: nowrap;
  z-index: var(--salt-zIndex-default);
  box-sizing: border-box;

  align-items: center;
  justify-content: center;
  display: inline-flex;
  margin: auto;

  font-size: var(--salt-text-notation-fontSize);
  font-weight: var(--salt-text-notation-fontWeight);
  font-family: var(--salt-text-fontFamily);
  line-height: var(--salt-text-notation-lineHeight);
  background: var(--salt-accent-background);
  color: var(--salt-accent-foreground);

  -webkit-font-smoothing: antialiased;
  -moz-osx-font-smoothing: grayscale;
}

.saltBadge-topRight {
  position: absolute;
  right: var(--salt-spacing-100);
<<<<<<< HEAD
  transform: translateX(100%) translateY(calc(-1 * (var(--salt-text-notation-lineHeight) / 2)));
=======
  transform: translateX(100%) translateY(calc(-1 * (var(--badge-size) / 2)));
>>>>>>> 435cef1a
}

.saltBadge-dotBadge {
  height: var(--salt-size-adornment);
  min-width: var(--salt-size-adornment);
  padding: 0;
<<<<<<< HEAD
}

.saltBadge-dotBadge.saltBadge-topRight {
  position: absolute;
  transform: translateX(100%) translateY(calc(-1 * (var(--salt-size-adornment) / 2)));
=======
  --badge-size: var(--salt-size-adornment);
}

.saltBadge-dotBadge.saltBadge-topRight {
>>>>>>> 435cef1a
  right: calc((var(--salt-size-adornment) / 2));
}<|MERGE_RESOLUTION|>--- conflicted
+++ resolved
@@ -38,28 +38,16 @@
 .saltBadge-topRight {
   position: absolute;
   right: var(--salt-spacing-100);
-<<<<<<< HEAD
-  transform: translateX(100%) translateY(calc(-1 * (var(--salt-text-notation-lineHeight) / 2)));
-=======
   transform: translateX(100%) translateY(calc(-1 * (var(--badge-size) / 2)));
->>>>>>> 435cef1a
 }
 
 .saltBadge-dotBadge {
   height: var(--salt-size-adornment);
   min-width: var(--salt-size-adornment);
   padding: 0;
-<<<<<<< HEAD
-}
-
-.saltBadge-dotBadge.saltBadge-topRight {
-  position: absolute;
-  transform: translateX(100%) translateY(calc(-1 * (var(--salt-size-adornment) / 2)));
-=======
   --badge-size: var(--salt-size-adornment);
 }
 
 .saltBadge-dotBadge.saltBadge-topRight {
->>>>>>> 435cef1a
   right: calc((var(--salt-size-adornment) / 2));
 }