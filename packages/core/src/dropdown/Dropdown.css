--- conflicted
+++ resolved
@@ -26,11 +26,8 @@
   font-family: var(--salt-text-fontFamily);
   font-size: var(--salt-text-fontSize);
   font-weight: var(--salt-text-fontWeight);
-<<<<<<< HEAD
-=======
   line-height: var(--salt-text-lineHeight);
   letter-spacing: var(--salt-text-letterSpacing);
->>>>>>> 19262129
   position: relative;
   overflow: hidden;
 }
