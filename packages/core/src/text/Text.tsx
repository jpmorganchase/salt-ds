import {
  makePrefixer,
  PolymorphicComponentPropWithRef,
  PolymorphicRef,
} from "../utils";
import { clsx } from "clsx";
import { ElementType, forwardRef, ReactElement } from "react";

import textCss from "./Text.css";
import { useWindow } from "@salt-ds/window";
import { useComponentCssInjection } from "@salt-ds/styles";

export type TextProps<T extends ElementType> = PolymorphicComponentPropWithRef<
  T,
  {
    /**
     * Applies disabled styling when true
     */
    disabled?: boolean;
    /**
     * Apply text truncation by mentioning number of rows to be displayed
     */
    maxRows?: number;
    /**
     * Match styling to another text component's style
     */
    styleAs?:
      | "h1"
      | "h2"
      | "h3"
      | "h4"
      | "label"
      | "display1"
      | "display2"
      | "display3"
      | "notation"
      | "action"
      | "code";
    /**
     * Change text color palette
     * @deprecated Use `color` instead
     */
    variant?: "primary" | "secondary";
    /*
     * The color of the text. Defaults to "primary".
     */
<<<<<<< HEAD
    color?: "inherit" | "primary" | "secondary" | "success" | "warning" | "error" | "info";
=======
    color?: "inherit" | "primary" | "secondary";
>>>>>>> 2cd9de79
  }
>;

type TextComponent = <T extends ElementType = "div">(
  props: TextProps<T>
) => ReactElement | null;

const withBaseName = makePrefixer("saltText");

export const Text: TextComponent = forwardRef(
  <T extends ElementType = "div">(
    {
      as,
      children,
      className,
      disabled = false,
      maxRows,
      style,
      styleAs,
      variant,
      color: colorProp,
      ...restProps
    }: TextProps<T>,
    ref?: PolymorphicRef<T>
  ) => {
    const targetWindow = useWindow();
    useComponentCssInjection({
      testId: "salt-text",
      css: textCss,
      window: targetWindow,
    });

    const Component = as ?? "div";

    const textStyles = { "--text-max-rows": maxRows, ...style };

    const color = variant ?? colorProp ?? "primary";

    return (
      <Component
        className={clsx(
          withBaseName(),
          {
            [withBaseName("disabled")]: disabled,
            [withBaseName("lineClamp")]: maxRows,
            [withBaseName(styleAs as string)]: styleAs,
            [withBaseName(color)]: color !== "inherit",
          },
          className
        )}
        {...restProps}
        ref={ref}
        style={textStyles}
      >
        {children}
      </Component>
    );
  }
);
<|MERGE_RESOLUTION|>--- conflicted
+++ resolved
@@ -44,11 +44,7 @@
     /*
      * The color of the text. Defaults to "primary".
      */
-<<<<<<< HEAD
-    color?: "inherit" | "primary" | "secondary" | "success" | "warning" | "error" | "info";
-=======
-    color?: "inherit" | "primary" | "secondary";
->>>>>>> 2cd9de79
+    color?: "inherit" | "primary" | "secondary" | "success" | "warning" | "error";
   }
 >;
 
