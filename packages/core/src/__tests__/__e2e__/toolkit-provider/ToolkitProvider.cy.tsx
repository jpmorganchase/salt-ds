import {
  characteristic,
  useAriaAnnouncer,
  ToolkitProvider,
  useDensity,
  useTheme,
} from "@jpmorganchase/uitk-core";
import { mount } from "cypress/react";

const TestComponent = ({
  id = "test-1",
  className = "",
  displayVariableValue,
}: {
  id?: string;
  className?: string;
  displayVariableValue?: [characteristic, string];
}) => {
  const density = useDensity();
  const themes = useTheme();
  const { announce } = useAriaAnnouncer();
  const announcerPresent = typeof announce === "function";
  const [theme] = themes;
  let variableValue;

  if (theme && displayVariableValue) {
    const [characteristicName, variant] = displayVariableValue;
    variableValue = theme.getCharacteristicValue(characteristicName, variant);
  }

  return (
    <div
      id={id}
      className={className}
      data-density={density}
      data-theme={theme?.id}
      data-variable-value={variableValue}
      data-announcer={announcerPresent}
    />
  );
};

describe("Given a ToolkitProvider", () => {
  describe("with no props set", () => {
    it("should create div element with correct classes applied", () => {
      cy.mount(
        <ToolkitProvider>
          <TestComponent />
        </ToolkitProvider>
      );

      cy.get("div.uitk-theme")
        .should("have.length", 2)
        .and("have.class", "uitk-light")
        .and("have.class", "uitk-density-medium");
    });
    it("should apply correct default values for Density and Theme and add an AriaAnnouncer", () => {
      cy.mount(
        <ToolkitProvider>
          <TestComponent />
        </ToolkitProvider>
      );
      cy.get("#test-1")
        .should("exist")
        .and("have.attr", "data-density", "medium")
        .and("have.attr", "data-theme", "uitk-light")
        .and("have.attr", "data-announcer", "true");
      cy.get("[aria-live]").should("exist");
    });
  });

  describe("with props set", () => {
    it("should apply correct default value for Density and add an AriaAnnouncer", () => {
      cy.mount(
        <ToolkitProvider theme="dark">
          <TestComponent />
        </ToolkitProvider>
      );
      cy.get("#test-1")
        .should("exist")
        .and("have.attr", "data-density", "medium")
        .and("have.attr", "data-theme", "uitk-dark")
        .and("have.attr", "data-announcer", "true");
    });

    it("should apply correct default value for Theme and add an AriaAnnouncer", () => {
      cy.mount(
        <ToolkitProvider density="high">
          <TestComponent />
        </ToolkitProvider>
      );
      cy.get("#test-1")
        .should("exist")
        .and("have.attr", "data-density", "high")
        .and("have.attr", "data-theme", "uitk-light")
        .and("have.attr", "data-announcer", "true");
    });

    it("should apply values specified in props", () => {
      cy.mount(
        <ToolkitProvider density="high" theme="dark">
          <TestComponent />
        </ToolkitProvider>
      );
      cy.get("#test-1")
        .should("exist")
        .and("have.attr", "data-density", "high")
        .and("have.attr", "data-theme", "uitk-dark")
        .and("have.attr", "data-announcer", "true");
    });
  });

  describe("when nested", () => {
    it("should only create a single AriaAnnouncer", () => {
      cy.mount(
        <ToolkitProvider>
          <ToolkitProvider>
            <TestComponent />
          </ToolkitProvider>
        </ToolkitProvider>
      );

      cy.get("[aria-live]").should("have.length", 1);
    });

    it("should inherit values not passed as props", () => {
      cy.mount(
        <ToolkitProvider density="high" theme="dark">
          <TestComponent />
          <ToolkitProvider density="medium">
            <TestComponent id="test-2" />
          </ToolkitProvider>
        </ToolkitProvider>
      );

      cy.get("#test-1")
        .should("exist")
        .and("have.attr", "data-density", "high")
        .and("have.attr", "data-theme", "uitk-dark")
        .and("have.attr", "data-announcer", "true");

      cy.get("#test-2")
        .should("exist")
        .and("have.attr", "data-density", "medium")
        .and("have.attr", "data-theme", "uitk-dark")
        .and("have.attr", "data-announcer", "true");
    });
  });

<<<<<<< HEAD
  describe("when child is passed to applyClassesTo", () => {
    it("should not create a uitk-theme element", () => {
=======
  describe("when applyClassesToChild is true", () => {
    it("should not create a div element", () => {
>>>>>>> ce4756a1
      cy.mount(
        <ToolkitProvider density="high" theme="dark" applyClassesTo={"child"}>
          <TestComponent />
        </ToolkitProvider>
      );

      // cy.mount adds a ToolkitProvider
      cy.get("div.uitk-theme").should("have.length", 1);

      cy.get("#test-1")
        .should("exist")
        .and("have.attr", "class", "uitk-dark uitk-density-high");
    });
  });

  describe("when root is passed to applyClassesTo", () => {
    it("should apply the given theme and density class names to the html element", () => {
      mount(
        <ToolkitProvider density="high" theme="dark" applyClassesTo={"root"}>
          <TestComponent />
        </ToolkitProvider>
      );

      cy.get("uitk-theme").should("have.length", 0);

      cy.get("html")
        .should("exist")
        .and("have.class", "uitk-dark")
        .and("have.class", "uitk-density-high");
    });
  });

  // describe("when a theme is available", () => {
  //   it("provides programatic access to CSS variables", () => {
  //     cy.mount(
  //       <ToolkitProvider density="high" theme="dark">
  //         <TestComponent displayVariableValue={["spacing", "unit"]} />
  //         <ToolkitProvider density="medium">
  //           <TestComponent
  //             displayVariableValue={["spacing", "unit"]}
  //             id="test-2"
  //           />
  //         </ToolkitProvider>
  //       </ToolkitProvider>
  //     );

  //     cy.get("#test-1")
  //       .should("exist")
  //       .and("have.attr", "data-variable-value", "4px");

  //     cy.get("#test-2")
  //       .should("exist")
  //       .and("have.attr", "data-variable-value", "8px");
  //   });
  // });
});<|MERGE_RESOLUTION|>--- conflicted
+++ resolved
@@ -147,13 +147,8 @@
     });
   });
 
-<<<<<<< HEAD
   describe("when child is passed to applyClassesTo", () => {
-    it("should not create a uitk-theme element", () => {
-=======
-  describe("when applyClassesToChild is true", () => {
     it("should not create a div element", () => {
->>>>>>> ce4756a1
       cy.mount(
         <ToolkitProvider density="high" theme="dark" applyClassesTo={"child"}>
           <TestComponent />
