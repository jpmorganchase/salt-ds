/* Styles applied to the root element */
.saltCard {
  border-width: var(--saltCard-borderWidth, var(--salt-size-border));
  border-style: var(--salt-container-borderStyle);
  padding: var(--saltCard-padding, var(--salt-spacing-200));
  position: relative;
<<<<<<< HEAD
  transition: box-shadow var(--salt-duration-instant) ease-in-out;
=======
  box-sizing: border-box;
>>>>>>> d530694e
}

.saltCard-primary {
  background: var(--saltCard-background, var(--salt-container-primary-background));
  border-color: var(--salt-container-primary-borderColor);
  --card-accent-color: var(--salt-container-primary-borderColor);
}

.saltCard-secondary {
  background: var(--saltCard-background, var(--salt-container-secondary-background));
  border-color: var(--salt-container-secondary-borderColor);
  --card-accent-color: var(--salt-container-secondary-borderColor);
}

/* Styles applied if `hoverable` is set */
.saltCard-hoverable:hover {
  box-shadow: var(--saltCard-boxShadow-hover, var(--salt-overlayable-shadow-hover));
  --card-accent-color: var(--salt-selectable-foreground-hover);
}

/* Styles applied to create accent */
.saltCard-accent::after {
  content: "";
  position: absolute;
  background-color: var(--saltCard-accent-color, var(--card-accent-color));
}

/* Styles applied to Card if `accent="bottom"` (default) */
.saltCard-accentBottom::after {
  left: calc(-1 * var(--salt-size-border));
  bottom: calc(-1 * var(--salt-size-border));
  height: var(--salt-size-accent);
  width: calc(100% + calc(2 * var(--salt-size-border)));
}

/* Styles applied to Card if `accent="left"` */
.saltCard-accentLeft::after {
  left: calc(-1 * var(--salt-size-border));
  top: calc(-1 * var(--salt-size-border));
  height: calc(100% + calc(2 * var(--salt-size-border)));
  width: var(--salt-size-accent);
}

/* Styles applied to Card if `accent="top"` */
.saltCard-accentTop::after {
  left: calc(-1 * var(--salt-size-border));
  top: calc(-1 * var(--salt-size-border));
  height: var(--salt-size-accent);
  width: calc(100% + calc(2 * var(--salt-size-border)));
}

/* Styles applied to Card if `accent="right"` */
.saltCard-accentRight::after {
  right: calc(-1 * var(--salt-size-border));
  top: calc(-1 * var(--salt-size-border));
  height: calc(100% + calc(2 * var(--salt-size-border)));
  width: var(--salt-size-accent);
}

/*
 * **Deprecated:** The following styles are deprecated
 *  Use Interactable Card component instead
 *  for interactable styling
 */

/* **Deprecated:** Styles applied if `interactable={true}` */
.saltCard-interactable {
  display: block;
  transition: none;
}

/* **Deprecated:** Styles applied on hover if `interactable={true}` */
a:focus .saltCard-interactable,
.saltCard-interactable:hover {
  box-shadow: var(--saltCard-boxShadow-hover, var(--salt-overlayable-shadow-hover));
  cursor: var(--saltCard-cursor-hover, var(--salt-selectable-cursor-hover));
  position: relative;
}

/* **Deprecated:** Styles applied on active state if `interactable={true}` */
.saltCard-interactable:active {
  box-shadow: var(--saltCard-boxShadow-active, var(--salt-overlayable-shadow-hover));
  outline: var(--salt-focused-outline);
  outline-offset: var(--salt-focused-outlineOffset);
}

/* **Deprecated:** Styles applied on hover if `interactable={true}` and `disabled={true}` */
a:focus .saltCard-interactable.saltCard-disabled,
.saltCard-interactable.saltCard-disabled:hover,
.saltCard-interactable.saltCard-disabled:active {
  box-shadow: var(--saltCard-boxShadow-disabled, var(--salt-overlayable-shadow));
}

/* **Deprecated:** Styles applied if `disabled={true}` */
.saltCard-disabled,
.saltCard-disabled.saltCard-interactable,
a:focus .saltCard-interactable.saltCard-disabled {
  border-color: var(--salt-container-primary-borderColor-disabled);
  color: var(--saltCard-color-disabled, var(--salt-content-primary-foreground-disabled));
  cursor: var(--saltCard-cursor-disabled, var(--salt-selectable-cursor-disabled));
  outline: none;
}

/* **Deprecated:** Styles applied to nested divs if `disabled={true}` */
.saltCard-disabled div {
  pointer-events: none;
}<|MERGE_RESOLUTION|>--- conflicted
+++ resolved
@@ -4,11 +4,8 @@
   border-style: var(--salt-container-borderStyle);
   padding: var(--saltCard-padding, var(--salt-spacing-200));
   position: relative;
-<<<<<<< HEAD
   transition: box-shadow var(--salt-duration-instant) ease-in-out;
-=======
   box-sizing: border-box;
->>>>>>> d530694e
 }
 
 .saltCard-primary {
