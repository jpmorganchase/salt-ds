--- conflicted
+++ resolved
@@ -24,19 +24,11 @@
 export const All: ComponentStory<typeof Panel> = (props) => {
   return (
     <>
-<<<<<<< HEAD
-      <h1>High emphasis</h1>
-      <AllRenderer>
-        <Panel {...props} />
-      </AllRenderer>
-      <h1>Medium emphasis</h1>
-=======
       <h1>Medium emphasis</h1>
       <AllRenderer>
         <Panel {...props} />
       </AllRenderer>
       <h1>High emphasis</h1>
->>>>>>> 7fe79627
       <AllRenderer>
         <Panel emphasis="high" {...props} />
       </AllRenderer>
