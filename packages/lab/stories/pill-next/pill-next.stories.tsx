import { PillNext } from "@salt-ds/lab";
import { FavoriteIcon } from "@salt-ds/icons";
import { Meta, StoryFn } from "@storybook/react";
import { useState } from "react";
import { shortColorData } from "./../assets/exampleData";
import { Button, FlowLayout } from "@salt-ds/core";

export default {
  title: "Lab/Pill Next",
  component: PillNext,
} as Meta<typeof PillNext>;

export const Default: StoryFn<typeof PillNext> = () => {
  const handleClick = () => {
    console.log("clicked");
  };
  return <PillNext onClick={handleClick}>Clickable Pill</PillNext>;
};

export const Disabled: StoryFn<typeof PillNext> = () => {
  return (
    <PillNext disabled onClick={() => console.log("Click")}>
      Disabled Pill
    </PillNext>
  );
};

export const Closable: StoryFn<typeof PillNext> = () => {
  const [colors, setColor] = useState(shortColorData);

  const removeColor = (color: string) => {
<<<<<<< HEAD
    const filteredColors = colors.filter((colorItem) => colorItem !== color);
    console.log(`Closed ${color}`);
    setColor(filteredColors);
  };
  return (
    <>
      <FlowLayout gap={0.5} style={{ maxWidth: "400px" }}>
        <FlowLayout
          gap={1}
          style={{ flexBasis: "100%", marginBottom: "1.5rem" }}
          align={"center"}
          justify={"space-between"}
        >
          <Button onClick={() => setColor(shortColorData)}>reset</Button>
        </FlowLayout>
        {colors.map((color, index) => (
          <PillNext
            key={color}
            disabled={index < 3}
            onClick={() => console.log(`Clicked ${color}`)}
            onClose={() => removeColor(color)}
          >
            {color}
          </PillNext>
        ))}
      </FlowLayout>
    </>
=======
    console.log(`Closed ${color}`);
    setColor((oldColors) =>
      oldColors.filter((colorItem) => colorItem !== color)
    );
  };
  return (
    <FlowLayout gap={0.5} style={{ maxWidth: "400px" }}>
      <FlowLayout
        gap={1}
        style={{ flexBasis: "100%", marginBottom: "1.5rem" }}
        align={"center"}
        justify={"space-between"}
      >
        <Button onClick={() => setColor(shortColorData)}>reset</Button>
      </FlowLayout>
      {colors.map((color, index) => (
        <PillNext
          key={color}
          disabled={index < 3}
          onClick={() => console.log(`Clicked ${color}`)}
          onClose={() => removeColor(color)}
        >
          {color}
        </PillNext>
      ))}
    </FlowLayout>
>>>>>>> bbd411a7
  );
};

export const Icon: StoryFn<typeof PillNext> = () => {
  return (
    <PillNext icon={<FavoriteIcon />} onClick={() => console.log("Clicked.")}>
      Pill with Icon
    </PillNext>
  );
};<|MERGE_RESOLUTION|>--- conflicted
+++ resolved
@@ -29,35 +29,6 @@
   const [colors, setColor] = useState(shortColorData);
 
   const removeColor = (color: string) => {
-<<<<<<< HEAD
-    const filteredColors = colors.filter((colorItem) => colorItem !== color);
-    console.log(`Closed ${color}`);
-    setColor(filteredColors);
-  };
-  return (
-    <>
-      <FlowLayout gap={0.5} style={{ maxWidth: "400px" }}>
-        <FlowLayout
-          gap={1}
-          style={{ flexBasis: "100%", marginBottom: "1.5rem" }}
-          align={"center"}
-          justify={"space-between"}
-        >
-          <Button onClick={() => setColor(shortColorData)}>reset</Button>
-        </FlowLayout>
-        {colors.map((color, index) => (
-          <PillNext
-            key={color}
-            disabled={index < 3}
-            onClick={() => console.log(`Clicked ${color}`)}
-            onClose={() => removeColor(color)}
-          >
-            {color}
-          </PillNext>
-        ))}
-      </FlowLayout>
-    </>
-=======
     console.log(`Closed ${color}`);
     setColor((oldColors) =>
       oldColors.filter((colorItem) => colorItem !== color)
@@ -84,7 +55,6 @@
         </PillNext>
       ))}
     </FlowLayout>
->>>>>>> bbd411a7
   );
 };
 
