import { Button, Tooltip } from "@salt-ds/core";
import {
  CallIcon,
  ChatIcon,
  CopyIcon,
  ExportIcon,
  MessageIcon,
} from "@salt-ds/icons";
import {
  Card,
  ComboBox,
  ContactAction,
  ContactActions,
  ContactAvatar,
  ContactDetails,
  ContactFavoriteToggle,
  ContactMetadata,
  ContactMetadataItem,
  ContactPrimaryInfo,
  ContactSecondaryInfo,
  ContactTertiaryInfo,
  FormField,
  ListItem,
  ListItemType,
  Overlay,
  SelectionChangeHandler,
  useOverlay,
  ValueComponentProps,
<<<<<<< HEAD
=======
  Card,
  FormField,
>>>>>>> 14a65a2a
} from "@salt-ds/lab";
import { Story } from "@storybook/react";
import { forwardRef, Fragment, ReactNode } from "react";

import "./contact-details.stories.css";

export default {
  title: "Lab/ContactDetails",
  component: ContactDetails,
};

const personaA = {
  name: "Persona A Persona A Persona A Persona A",
  company: "Persona A Limited Persona A Limited Persona A Limited",
  spn: "SPN 1234567 SPN 1234567 SPN 1234567 SPN 1234567 SPN 1234567",
  role: "Role A",
  location: "Location A",
  officePhone: "+00 1234 567890",
  bloomberg: "personaa@bloomberg.net",
  email: "personaa@example.com",
};

const personaB = {
  name: "Persona B",
  company: "Persona B Research",
  role: "Role B",
  email: "personab@example.com",
  officePhone: "+00 1234 567890",
};

const personaC = {
  name: "Persona C",
  login: "personac",
  role: "Role C",
  location: "Location C",
  email: "personac@example.com",
  officePhone: "01234567890",
  ref: "0000000",
  lastLogin: "10/07/2020 04:26 PM",
};

const personaD = {
  name: "Persona D",
  role: "Role D",
  code: "E123456",
  email: "personad@example.com",
  teams: ["Team A", "Team B"],
};

const personaE = { name: "Persona E", email: "personae@example.com" };
const personaF = { name: "Persona F", email: "personaf@example.com" };
const personaG = { name: "Persona G", email: "personag@example.com" };
const personaH = { name: "Persona H", email: "personah@example.com" };
const personaI = { name: "Persona I", email: "personai@example.com" };
const personaJ = { name: "Persona J", email: "personaj@example.com" };
const personaK = { name: "Persona K", email: "personak@example.com" };
const personaL = { name: "Persona L", email: "personal@example.com" };

// Obscure Details
const MultiLineAddressRenderer = forwardRef<HTMLElement, ValueComponentProps>(
  function MultiLineAddressRenderer(props, ref) {
    // `restProps` is critical as `Tooltip` relies on passing down event handlers to work
    const { value = "", ...restProps } = props;
    return (
      <span {...restProps} ref={ref}>
        {value.split("\n").map((v, i) => (
          <Fragment key={`address-line-${i}`}>
            {v}
            <br />
          </Fragment>
        ))}
      </span>
    );
  }
);

const ObscureEmailRenderer = forwardRef<HTMLElement, ValueComponentProps>(
  function ObscureEmailRenderer(props, ref) {
    // `restProps` is critical as `Tooltip` relies on passing down event handlers to work
    const { value = "", ...restProps } = props;
    const indexOfAt = value.indexOf("@");
    return (
      <span {...restProps} ref={ref}>
        {`${value.slice(0, 3)}${"x".repeat(indexOfAt - 3)}${value.slice(
          indexOfAt
        )}`}
      </span>
    );
  }
);

const ObscurePhoneNumberRenderer = forwardRef<HTMLElement, ValueComponentProps>(
  function ObscurePhoneNumberRenderer(props, ref) {
    // `restProps` is critical as `Tooltip` relies on passing down event handlers to work
    const { value = "", ...restProps } = props;
    const lengthToObscure = value.length - 4;
    return (
      <span {...restProps} ref={ref}>
        {`${"x".repeat(lengthToObscure)}${value.slice(lengthToObscure)}`}
      </span>
    );
  }
);

const contactToString = (nameEmail: NameEmail) =>
  nameEmail ? nameEmail.name : "";

const DefaultTemplate: Story = () => {
  return (
    <div style={{ width: 390 }}>
      <ContactDetails>
        <ContactAvatar />
        <ContactPrimaryInfo text={personaA.name} />
        <ContactSecondaryInfo text={personaA.company} />
        <ContactTertiaryInfo text={personaA.spn} />
        <ContactMetadata>
          <ContactMetadataItem value={personaA.role} label="Role" />
          <ContactMetadataItem value={personaA.location} label="Location" />
          <ContactMetadataItem value={personaA.officePhone} label="Office" />
          <ContactMetadataItem value={personaA.bloomberg} label="Bloomberg" />
          <ContactMetadataItem value={personaA.email} label="Email" />
        </ContactMetadata>
      </ContactDetails>
    </div>
  );
};

const CompactContactDetailsTemplate: Story = () => {
  return (
    <div style={{ width: 400 }}>
      <ContactDetails variant="compact">
        <ContactAvatar />
        <ContactPrimaryInfo text={personaA.name} />
        <ContactSecondaryInfo text={personaA.email} icon={MessageIcon} />
        <ContactTertiaryInfo text={personaA.officePhone} icon={CallIcon} />
      </ContactDetails>
    </div>
  );
};

const MiniContactDetailsTemplate: Story = () => {
  return (
    <div style={{ maxWidth: 400 }}>
      <ContactDetails variant="mini">
        <ContactPrimaryInfo text={personaA.name} />
        <ContactSecondaryInfo text={personaA.email} />
      </ContactDetails>
    </div>
  );
};

const IconDescriptorsTemplate: Story = () => {
  return (
    <div style={{ width: 400 }}>
      <ContactDetails>
        <ContactAvatar />
        <ContactPrimaryInfo text={personaB.name} />
        <ContactSecondaryInfo text={personaB.company} />
        <ContactTertiaryInfo text={personaB.role} />
        <ContactMetadata>
          <ContactMetadataItem
            value={personaB.email}
            label="Email"
            icon={MessageIcon}
          />
          <ContactMetadataItem
            value={personaB.officePhone}
            label="Office"
            icon={CallIcon}
          />
        </ContactMetadata>
      </ContactDetails>
    </div>
  );
};

const WithoutAvatarTemplate: Story = () => {
  return (
    <div className={"withoutAvatar"}>
      <div className={"withoutAvatar-container"}>
        <div className={"withoutAvatar-firstColumn"}>
          <header className={"withoutAvatar-heading"}>Default</header>
          <ContactDetails>
            <ContactPrimaryInfo text={personaA.name} />
            <ContactSecondaryInfo text={personaA.company} />
            <ContactTertiaryInfo text={personaA.spn} />
            <ContactMetadata>
              <ContactMetadataItem value={personaA.role} label="Role" />
              <ContactMetadataItem value={personaA.location} label="Location" />
              <ContactMetadataItem
                value={personaA.officePhone}
                label="Office"
              />
              <ContactMetadataItem
                value={personaA.bloomberg}
                label="Bloomberg"
              />
              <ContactMetadataItem value={personaA.email} label="Email" />
            </ContactMetadata>
          </ContactDetails>
        </div>
        <div className={"withoutAvatar-secondColumn"}>
          <header className={"withoutAvatar-heading"}>Compact</header>
          <ContactDetails variant={"compact"}>
            <ContactPrimaryInfo text={personaA.name} />
            <ContactSecondaryInfo text={personaA.email} icon={MessageIcon} />
            <ContactTertiaryInfo text={personaA.officePhone} icon={CallIcon} />
          </ContactDetails>
        </div>
      </div>
    </div>
  );
};

const ObscuredDetailsTemplate: Story = () => {
  return (
    <div style={{ width: 400 }}>
      <ContactDetails>
        <ContactAvatar />
        <ContactPrimaryInfo text={personaC.name} />
        <ContactSecondaryInfo text={personaC.login} />
        <ContactTertiaryInfo text={personaC.role} />
        <ContactMetadata>
          <ContactMetadataItem
            value={personaC.location}
            label="Location"
            ValueComponent={MultiLineAddressRenderer}
          />
          <ContactMetadataItem
            value={personaC.email}
            label="Email"
            ValueComponent={ObscureEmailRenderer}
          />
          <ContactMetadataItem
            value={personaC.officePhone}
            label="Office"
            ValueComponent={ObscurePhoneNumberRenderer}
          />
          <ContactMetadataItem value={personaC.ref} label="Ref" />
          <ContactMetadataItem value={personaC.lastLogin} label="Last login" />
        </ContactMetadata>
      </ContactDetails>
    </div>
  );
};

const FavoriteToggleTemplate: Story = () => {
  return (
    <div className={"favoriteToggle"}>
      <div className={"favoriteToggle-container"}>
        <div className={"favoriteToggle-firstColumn"}>
          <ContactDetails>
            <ContactFavoriteToggle
              defaultIsFavorite={true}
              onChange={console.log}
            />
            <ContactAvatar />
            <ContactPrimaryInfo text={personaA.name} />
            <ContactSecondaryInfo text={personaA.company} />
            <ContactTertiaryInfo text={personaA.spn} />
            <ContactMetadata>
              <ContactMetadataItem value={personaA.role} label="Role" />
              <ContactMetadataItem value={personaA.location} label="Location" />
              <ContactMetadataItem
                value={personaA.officePhone}
                label="Office"
              />
              <ContactMetadataItem
                value={personaA.bloomberg}
                label="Bloomberg"
              />
              <ContactMetadataItem value={personaA.email} label="Email" />
            </ContactMetadata>
          </ContactDetails>
        </div>
        <div className={"favoriteToggle-secondColumn"}>
          <ContactDetails variant={"compact"}>
            <ContactFavoriteToggle
              defaultIsFavorite={true}
              onChange={console.log}
            />
            <ContactPrimaryInfo text={personaA.name} />
            <ContactSecondaryInfo text={personaA.email} icon={MessageIcon} />
            <ContactTertiaryInfo text={personaA.officePhone} icon={CallIcon} />
          </ContactDetails>
        </div>
      </div>
    </div>
  );
};

const FastActionsTemplate: Story = () => {
  const renderAllButActions = () => {
    return [
      <ContactPrimaryInfo text={personaD.name} />,
      <ContactAvatar />,
      <ContactSecondaryInfo text={personaD.role} />,
      <ContactTertiaryInfo text={personaD.code} />,
      <ContactMetadata>
        <ContactMetadataItem value={personaD.email} label="Email" />
        <ContactMetadataItem value={personaD.teams[0]} label="Primary" />
        <ContactMetadataItem value={personaD.teams[1]} label="Secondary" />
      </ContactMetadata>,
    ];
  };
  return (
    <div className="fastActions">
      <div className="fastActions-container">
        <div>
          <ContactDetails>
            {renderAllButActions()}
            <ContactActions>
              <ContactAction
                icon={CallIcon}
                accessibleText="Call personaD"
                onClick={() => console.log("Action: Call personaD")}
              />
              <ContactAction
                icon={MessageIcon}
                accessibleText="Email personaD"
                onClick={() => console.log("Action: Email personaD")}
              />
              <ContactAction
                icon={ChatIcon}
                accessibleText="Chat with personaD"
                onClick={() => console.log("Action: Chat with personaD")}
              />
            </ContactActions>
          </ContactDetails>
        </div>
        <div>
          <ContactDetails variant="compact">
            {renderAllButActions()}
            <ContactActions>
              <ContactAction
                label="To"
                accessibleText="Email to personaD"
                onClick={() => console.log("Action: To")}
              />
              <ContactAction
                label="CC"
                accessibleText="CC personaD"
                onClick={() => console.log("Action: CC")}
              />
              <ContactAction
                label="BCC"
                accessibleText="BCC personaD"
                onClick={() => console.log("Action: BCC")}
              />
            </ContactActions>
          </ContactDetails>
        </div>
      </div>
    </div>
  );
};

const CollapsibleDetailsTemplate: Story = () => (
  <div className="collapsibleDetails">
    <ContactDetails>
      <ContactFavoriteToggle />
      <ContactAvatar />
      <ContactPrimaryInfo text={personaA.name} />
      <ContactSecondaryInfo text={personaA.company} />
      <ContactTertiaryInfo text={personaA.spn} />
      <ContactActions>
        <ContactAction
          icon={CallIcon}
          accessibleText="Call personaA"
          onClick={() => console.log("Action: Call personaA")}
        />
        <ContactAction
          icon={MessageIcon}
          accessibleText="Message personaA"
          onClick={() => console.log("Action: Message personaA")}
        />
        <ContactAction
          icon={ChatIcon}
          accessibleText="Chat with personaA"
          onClick={() => console.log("Action: Chat with personaA")}
        />
      </ContactActions>
      <ContactMetadata collapsible={true}>
        <ContactMetadataItem value={personaA.role} label="Role" />
        <ContactMetadataItem value={personaA.location} label="Location" />
        <ContactMetadataItem value={personaA.officePhone} label="Office" />
        <ContactMetadataItem value={personaA.bloomberg} label="Bloomberg" />
        <ContactMetadataItem value={personaA.email} label="Email" />
      </ContactMetadata>
    </ContactDetails>
  </div>
);

const WithinCardTemplate: Story = () => {
  return (
    <Card className="withinCard">
      <ContactDetails embedded={true}>
        <ContactAvatar />
        <ContactPrimaryInfo text={personaA.name} />
        <ContactSecondaryInfo text={personaA.company} />
        <ContactTertiaryInfo text={personaA.spn} />
        <ContactMetadata collapsible={true}>
          <ContactMetadataItem value={personaA.role} label="Role" />
          <ContactMetadataItem value={personaA.location} label="Location" />
          <ContactMetadataItem value={personaA.officePhone} label="Office" />
          <ContactMetadataItem value={personaA.bloomberg} label="Bloomberg" />
          <ContactMetadataItem value={personaA.email} label="Email" />
        </ContactMetadata>
      </ContactDetails>
    </Card>
  );
};

// TODO use real tile
const Tile = (props: { className?: string; children?: ReactNode }) => (
  <div className={props.className}>{props.children}</div>
);

const WithinTileTemplate: Story = () => {
  return (
    <>
      {[personaA, personaE, personaF, personaD].map((contact, index) => (
        <Tile key={index} className="withinTile-tile">
          <ContactDetails embedded={true} variant={"compact"}>
            <ContactPrimaryInfo text={contact.name} />
            <ContactSecondaryInfo text={contact.email} />
            <ContactActions>
              <ContactAction
                label="To"
                onClick={() => console.log("Action: To")}
              />
              <ContactAction
                label="CC"
                onClick={() => console.log("Action: CC")}
              />
              <ContactAction
                label="BCC"
                onClick={() => console.log("Action: BCC")}
              />
            </ContactActions>
          </ContactDetails>
        </Tile>
      ))}
    </>
  );
};

const WithinOverlayTemplate: Story = () => {
  const { getOverlayProps, getTriggerProps } = useOverlay({
    placement: "bottom",
  });
  return (
    <div>
      <Button
        {...getTriggerProps<typeof Button>({
          "aria-label": "This triggers a popover with contact details",
        })}
      >
        View Contact Details
      </Button>

      <Overlay {...getOverlayProps()}>
        <ContactDetails className={"withinOverlay"} embedded={true}>
          <ContactFavoriteToggle />
          <ContactAvatar />
          <ContactPrimaryInfo text={personaA.name} />
          <ContactSecondaryInfo text={personaA.company} />
          <ContactTertiaryInfo text={personaA.spn} />
          <ContactActions>
            <ContactAction
              icon={CallIcon}
              accessibleText="Call personaA"
              onClick={() => console.log("Action: Call personaA")}
            />
            <ContactAction
              icon={MessageIcon}
              accessibleText="Message personaA"
              onClick={() => console.log("Action: Message personaA")}
            />
            <ContactAction
              icon={ChatIcon}
              accessibleText="Chat with personaA"
              onClick={() => console.log("Action: Chat with personaA")}
            />
          </ContactActions>
          <ContactMetadata>
            <ContactMetadataItem value={personaA.role} label="Role" />
            <ContactMetadataItem value={personaA.location} label="Location" />
            <ContactMetadataItem value={personaA.officePhone} label="Office" />
            <ContactMetadataItem value={personaA.bloomberg} label="Bloomberg" />
            <ContactMetadataItem value={personaA.email} label="Email" />
          </ContactMetadata>
        </ContactDetails>
      </Overlay>
    </div>
  );
};

interface NameEmail {
  name: string;
  email: string;
}

const ItemWithContactDetailsTooltip: ListItemType<NameEmail> = ({
  item,
  ...props
}) => {
  const itemLabel = item ? contactToString(item) : "";

  return (
    <Tooltip
      enterDelay={500}
      disablePortal={false}
      hideIcon
      content={
        <ContactDetails
          className="withinComboBoxTooltip-contactDetails"
          embedded
          stackAtBreakpoint={250}
        >
          <ContactPrimaryInfo text={item?.name ?? ""} />
          <ContactSecondaryInfo text={item?.email ?? ""} />
          <ContactMetadata>
            <ContactMetadataItem value="Position" label="Role" />
            <ContactMetadataItem value="City, Country" label="Location" />
            <ContactMetadataItem value="+44 2012 123456" label="Office" />
            <ContactMetadataItem value="NAME@bloomberg.net" label="Bloomberg" />
            <ContactMetadataItem value="first.last@domain.com" label="Email" />
          </ContactMetadata>
        </ContactDetails>
      }
      className="withinComboboxTooltip"
    >
      <ListItem>
        <label>{itemLabel}</label>
      </ListItem>
    </Tooltip>
  );
};

const tooltipContacts = [
  personaA,
  personaE,
  personaF,
  personaG,
  personaH,
  personaI,
  personaD,
  personaJ,
  personaK,
  personaL,
];

const WithinComboBoxTooltip: Story = () => {
  const handleChange: SelectionChangeHandler<NameEmail> = (_, selectedItem) => {
    console.log("selection changed", selectedItem);
  };

  return (
    <FormField label="Select a person" style={{ maxWidth: 292 }}>
      <ComboBox
        ListItem={ItemWithContactDetailsTooltip}
        itemToString={contactToString}
        onSelectionChange={handleChange}
        source={tooltipContacts}
        width={200}
      />
    </FormField>
  );
};

const ExportToFileTemplate: Story = () => {
  const generateVCardData = () =>
    [
      "BEGIN:VCARD",
      `N:${personaA.name}`,
      `TEL;TYPE=WORK,VOICE:${personaA.officePhone}`,
      `EMAIL:${personaA.email}`,
      `END:VCARD`,
    ].join("\n");

  const generateCopyText = () =>
    [
      `${personaA.name}`,
      `TEL:${personaA.officePhone}`,
      `EMAIL:${personaA.email}`,
    ].join("\n");

  const exportVCard = () => {
    const element = document.createElement("a");
    const file = new Blob([generateVCardData()], { type: "text/plain" });
    element.href = URL.createObjectURL(file);
    element.download = "vcardExport.vcf";
    // Required for this to work in FireFox
    document.body.appendChild(element);
    element.click();
    document.body.removeChild(element);
  };

  const copyToClipboard = () => {
    // Check browser support caniuse.com/#search=clipboard
    navigator.clipboard.writeText(generateCopyText()).then(
      () => {
        console.log("Wrote contact detail to clipboard");
      },
      () => {
        console.log("Clipboard write failed");
      }
    );
  };

  return (
    <div style={{ width: 390 }}>
      <ContactDetails variant="compact">
        <ContactAvatar />
        <ContactPrimaryInfo text={personaA.name} />
        <ContactSecondaryInfo text={personaA.email} />
        <ContactTertiaryInfo text={personaA.officePhone} />
        <ContactActions>
          <ContactAction
            icon={ExportIcon}
            accessibleText="Export VCard"
            onClick={exportVCard}
          />
          <ContactAction
            icon={CopyIcon}
            accessibleText="Copy to clipboard"
            onClick={copyToClipboard}
          />
        </ContactActions>
      </ContactDetails>
    </div>
  );
};

export const Default = DefaultTemplate.bind({});
export const Compact = CompactContactDetailsTemplate.bind({});
export const Mini = MiniContactDetailsTemplate.bind({});
export const IconDescriptors = IconDescriptorsTemplate.bind({});
export const WithoutAvatar = WithoutAvatarTemplate.bind({});
export const ObscuredDetails = ObscuredDetailsTemplate.bind({});
export const FavoriteToggle = FavoriteToggleTemplate.bind({});
export const FastActions = FastActionsTemplate.bind({});
export const CollapsibleDetails = CollapsibleDetailsTemplate.bind({});
export const WithinCard = WithinCardTemplate.bind({});
export const WithinTile = WithinTileTemplate.bind({});
export const WithinOverlay = WithinOverlayTemplate.bind({});
export const WithinComboboxTooltip = WithinComboBoxTooltip.bind({});
export const ExportToFile = ExportToFileTemplate.bind({});<|MERGE_RESOLUTION|>--- conflicted
+++ resolved
@@ -7,7 +7,6 @@
   MessageIcon,
 } from "@salt-ds/icons";
 import {
-  Card,
   ComboBox,
   ContactAction,
   ContactActions,
@@ -19,18 +18,14 @@
   ContactPrimaryInfo,
   ContactSecondaryInfo,
   ContactTertiaryInfo,
-  FormField,
   ListItem,
   ListItemType,
   Overlay,
   SelectionChangeHandler,
   useOverlay,
   ValueComponentProps,
-<<<<<<< HEAD
-=======
   Card,
   FormField,
->>>>>>> 14a65a2a
 } from "@salt-ds/lab";
 import { Story } from "@storybook/react";
 import { forwardRef, Fragment, ReactNode } from "react";
