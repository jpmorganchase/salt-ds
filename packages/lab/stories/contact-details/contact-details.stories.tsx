<<<<<<< HEAD
import {
  Button,
  Card,
  FormField,
  Tooltip,
  // useTooltip,
} from "@jpmorganchase/uitk-core";
=======
import { Button } from "@salt-ds/core";
>>>>>>> a725a11c
import {
  CallIcon,
  ChatIcon,
  CopyIcon,
  ExportIcon,
  MessageIcon,
} from "@salt-ds/icons";
import {
  ComboBox,
  ContactAction,
  ContactActions,
  ContactAvatar,
  ContactDetails,
  ContactFavoriteToggle,
  ContactMetadata,
  ContactMetadataItem,
  ContactPrimaryInfo,
  ContactSecondaryInfo,
  ContactTertiaryInfo,
  ListItem,
  ListItemType,
  Overlay,
  SelectionChangeHandler,
  useOverlay,
  ValueComponentProps,
  Card,
  FormField,
  Tooltip,
  useTooltip,
} from "@salt-ds/lab";
import { Story } from "@storybook/react";
import { forwardRef, Fragment, ReactNode } from "react";

import "./contact-details.stories.css";

export default {
  title: "Lab/ContactDetails",
  component: ContactDetails,
};

const personaA = {
  name: "Persona A Persona A Persona A Persona A",
  company: "Persona A Limited Persona A Limited Persona A Limited",
  spn: "SPN 1234567 SPN 1234567 SPN 1234567 SPN 1234567 SPN 1234567",
  role: "Role A",
  location: "Location A",
  officePhone: "+00 1234 567890",
  bloomberg: "personaa@bloomberg.net",
  email: "personaa@example.com",
};

const personaB = {
  name: "Persona B",
  company: "Persona B Research",
  role: "Role B",
  email: "personab@example.com",
  officePhone: "+00 1234 567890",
};

const personaC = {
  name: "Persona C",
  login: "personac",
  role: "Role C",
  location: "Location C",
  email: "personac@example.com",
  officePhone: "01234567890",
  ref: "0000000",
  lastLogin: "10/07/2020 04:26 PM",
};

const personaD = {
  name: "Persona D",
  role: "Role D",
  code: "E123456",
  email: "personad@example.com",
  teams: ["Team A", "Team B"],
};

const personaE = { name: "Persona E", email: "personae@example.com" };
const personaF = { name: "Persona F", email: "personaf@example.com" };
const personaG = { name: "Persona G", email: "personag@example.com" };
const personaH = { name: "Persona H", email: "personah@example.com" };
const personaI = { name: "Persona I", email: "personai@example.com" };
const personaJ = { name: "Persona J", email: "personaj@example.com" };
const personaK = { name: "Persona K", email: "personak@example.com" };
const personaL = { name: "Persona L", email: "personal@example.com" };

// Obscure Details
const MultiLineAddressRenderer = forwardRef<HTMLElement, ValueComponentProps>(
  function MultiLineAddressRenderer(props, ref) {
    // `restProps` is critical as `Tooltip` relies on passing down event handlers to work
    const { value = "", ...restProps } = props;
    return (
      <span {...restProps} ref={ref}>
        {value.split("\n").map((v, i) => (
          <Fragment key={`address-line-${i}`}>
            {v}
            <br />
          </Fragment>
        ))}
      </span>
    );
  }
);

const ObscureEmailRenderer = forwardRef<HTMLElement, ValueComponentProps>(
  function ObscureEmailRenderer(props, ref) {
    // `restProps` is critical as `Tooltip` relies on passing down event handlers to work
    const { value = "", ...restProps } = props;
    const indexOfAt = value.indexOf("@");
    return (
      <span {...restProps} ref={ref}>
        {`${value.slice(0, 3)}${"x".repeat(indexOfAt - 3)}${value.slice(
          indexOfAt
        )}`}
      </span>
    );
  }
);

const ObscurePhoneNumberRenderer = forwardRef<HTMLElement, ValueComponentProps>(
  function ObscurePhoneNumberRenderer(props, ref) {
    // `restProps` is critical as `Tooltip` relies on passing down event handlers to work
    const { value = "", ...restProps } = props;
    const lengthToObscure = value.length - 4;
    return (
      <span {...restProps} ref={ref}>
        {`${"x".repeat(lengthToObscure)}${value.slice(lengthToObscure)}`}
      </span>
    );
  }
);

const contactToString = (nameEmail: NameEmail) =>
  nameEmail ? nameEmail.name : "";

const DefaultTemplate: Story = () => {
  return (
    <div style={{ width: 390 }}>
      <ContactDetails>
        <ContactAvatar />
        <ContactPrimaryInfo text={personaA.name} />
        <ContactSecondaryInfo text={personaA.company} />
        <ContactTertiaryInfo text={personaA.spn} />
        <ContactMetadata>
          <ContactMetadataItem value={personaA.role} label="Role" />
          <ContactMetadataItem value={personaA.location} label="Location" />
          <ContactMetadataItem value={personaA.officePhone} label="Office" />
          <ContactMetadataItem value={personaA.bloomberg} label="Bloomberg" />
          <ContactMetadataItem value={personaA.email} label="Email" />
        </ContactMetadata>
      </ContactDetails>
    </div>
  );
};

const CompactContactDetailsTemplate: Story = () => {
  return (
    <div style={{ width: 400 }}>
      <ContactDetails variant="compact">
        <ContactAvatar />
        <ContactPrimaryInfo text={personaA.name} />
        <ContactSecondaryInfo text={personaA.email} icon={MessageIcon} />
        <ContactTertiaryInfo text={personaA.officePhone} icon={CallIcon} />
      </ContactDetails>
    </div>
  );
};

const MiniContactDetailsTemplate: Story = () => {
  return (
    <div style={{ maxWidth: 400 }}>
      <ContactDetails variant="mini">
        <ContactPrimaryInfo text={personaA.name} />
        <ContactSecondaryInfo text={personaA.email} />
      </ContactDetails>
    </div>
  );
};

const IconDescriptorsTemplate: Story = () => {
  return (
    <div style={{ width: 400 }}>
      <ContactDetails>
        <ContactAvatar />
        <ContactPrimaryInfo text={personaB.name} />
        <ContactSecondaryInfo text={personaB.company} />
        <ContactTertiaryInfo text={personaB.role} />
        <ContactMetadata>
          <ContactMetadataItem
            value={personaB.email}
            label="Email"
            icon={MessageIcon}
          />
          <ContactMetadataItem
            value={personaB.officePhone}
            label="Office"
            icon={CallIcon}
          />
        </ContactMetadata>
      </ContactDetails>
    </div>
  );
};

const WithoutAvatarTemplate: Story = () => {
  return (
    <div className={"withoutAvatar"}>
      <div className={"withoutAvatar-container"}>
        <div className={"withoutAvatar-firstColumn"}>
          <header className={"withoutAvatar-heading"}>Default</header>
          <ContactDetails>
            <ContactPrimaryInfo text={personaA.name} />
            <ContactSecondaryInfo text={personaA.company} />
            <ContactTertiaryInfo text={personaA.spn} />
            <ContactMetadata>
              <ContactMetadataItem value={personaA.role} label="Role" />
              <ContactMetadataItem value={personaA.location} label="Location" />
              <ContactMetadataItem
                value={personaA.officePhone}
                label="Office"
              />
              <ContactMetadataItem
                value={personaA.bloomberg}
                label="Bloomberg"
              />
              <ContactMetadataItem value={personaA.email} label="Email" />
            </ContactMetadata>
          </ContactDetails>
        </div>
        <div className={"withoutAvatar-secondColumn"}>
          <header className={"withoutAvatar-heading"}>Compact</header>
          <ContactDetails variant={"compact"}>
            <ContactPrimaryInfo text={personaA.name} />
            <ContactSecondaryInfo text={personaA.email} icon={MessageIcon} />
            <ContactTertiaryInfo text={personaA.officePhone} icon={CallIcon} />
          </ContactDetails>
        </div>
      </div>
    </div>
  );
};

const ObscuredDetailsTemplate: Story = () => {
  return (
    <div style={{ width: 400 }}>
      <ContactDetails>
        <ContactAvatar />
        <ContactPrimaryInfo text={personaC.name} />
        <ContactSecondaryInfo text={personaC.login} />
        <ContactTertiaryInfo text={personaC.role} />
        <ContactMetadata>
          <ContactMetadataItem
            value={personaC.location}
            label="Location"
            ValueComponent={MultiLineAddressRenderer}
          />
          <ContactMetadataItem
            value={personaC.email}
            label="Email"
            ValueComponent={ObscureEmailRenderer}
          />
          <ContactMetadataItem
            value={personaC.officePhone}
            label="Office"
            ValueComponent={ObscurePhoneNumberRenderer}
          />
          <ContactMetadataItem value={personaC.ref} label="Ref" />
          <ContactMetadataItem value={personaC.lastLogin} label="Last login" />
        </ContactMetadata>
      </ContactDetails>
    </div>
  );
};

const FavoriteToggleTemplate: Story = () => {
  return (
    <div className={"favoriteToggle"}>
      <div className={"favoriteToggle-container"}>
        <div className={"favoriteToggle-firstColumn"}>
          <ContactDetails>
            <ContactFavoriteToggle
              defaultIsFavorite={true}
              onChange={console.log}
            />
            <ContactAvatar />
            <ContactPrimaryInfo text={personaA.name} />
            <ContactSecondaryInfo text={personaA.company} />
            <ContactTertiaryInfo text={personaA.spn} />
            <ContactMetadata>
              <ContactMetadataItem value={personaA.role} label="Role" />
              <ContactMetadataItem value={personaA.location} label="Location" />
              <ContactMetadataItem
                value={personaA.officePhone}
                label="Office"
              />
              <ContactMetadataItem
                value={personaA.bloomberg}
                label="Bloomberg"
              />
              <ContactMetadataItem value={personaA.email} label="Email" />
            </ContactMetadata>
          </ContactDetails>
        </div>
        <div className={"favoriteToggle-secondColumn"}>
          <ContactDetails variant={"compact"}>
            <ContactFavoriteToggle
              defaultIsFavorite={true}
              onChange={console.log}
            />
            <ContactPrimaryInfo text={personaA.name} />
            <ContactSecondaryInfo text={personaA.email} icon={MessageIcon} />
            <ContactTertiaryInfo text={personaA.officePhone} icon={CallIcon} />
          </ContactDetails>
        </div>
      </div>
    </div>
  );
};

const FastActionsTemplate: Story = () => {
  const renderAllButActions = () => {
    return [
      <ContactPrimaryInfo text={personaD.name} />,
      <ContactAvatar />,
      <ContactSecondaryInfo text={personaD.role} />,
      <ContactTertiaryInfo text={personaD.code} />,
      <ContactMetadata>
        <ContactMetadataItem value={personaD.email} label="Email" />
        <ContactMetadataItem value={personaD.teams[0]} label="Primary" />
        <ContactMetadataItem value={personaD.teams[1]} label="Secondary" />
      </ContactMetadata>,
    ];
  };
  return (
    <div className="fastActions">
      <div className="fastActions-container">
        <div>
          <ContactDetails>
            {renderAllButActions()}
            <ContactActions>
              <ContactAction
                icon={CallIcon}
                accessibleText="Call personaD"
                onClick={() => console.log("Action: Call personaD")}
              />
              <ContactAction
                icon={MessageIcon}
                accessibleText="Email personaD"
                onClick={() => console.log("Action: Email personaD")}
              />
              <ContactAction
                icon={ChatIcon}
                accessibleText="Chat with personaD"
                onClick={() => console.log("Action: Chat with personaD")}
              />
            </ContactActions>
          </ContactDetails>
        </div>
        <div>
          <ContactDetails variant="compact">
            {renderAllButActions()}
            <ContactActions>
              <ContactAction
                label="To"
                accessibleText="Email to personaD"
                onClick={() => console.log("Action: To")}
              />
              <ContactAction
                label="CC"
                accessibleText="CC personaD"
                onClick={() => console.log("Action: CC")}
              />
              <ContactAction
                label="BCC"
                accessibleText="BCC personaD"
                onClick={() => console.log("Action: BCC")}
              />
            </ContactActions>
          </ContactDetails>
        </div>
      </div>
    </div>
  );
};

const CollapsibleDetailsTemplate: Story = () => (
  <div className="collapsibleDetails">
    <ContactDetails>
      <ContactFavoriteToggle />
      <ContactAvatar />
      <ContactPrimaryInfo text={personaA.name} />
      <ContactSecondaryInfo text={personaA.company} />
      <ContactTertiaryInfo text={personaA.spn} />
      <ContactActions>
        <ContactAction
          icon={CallIcon}
          accessibleText="Call personaA"
          onClick={() => console.log("Action: Call personaA")}
        />
        <ContactAction
          icon={MessageIcon}
          accessibleText="Message personaA"
          onClick={() => console.log("Action: Message personaA")}
        />
        <ContactAction
          icon={ChatIcon}
          accessibleText="Chat with personaA"
          onClick={() => console.log("Action: Chat with personaA")}
        />
      </ContactActions>
      <ContactMetadata collapsible={true}>
        <ContactMetadataItem value={personaA.role} label="Role" />
        <ContactMetadataItem value={personaA.location} label="Location" />
        <ContactMetadataItem value={personaA.officePhone} label="Office" />
        <ContactMetadataItem value={personaA.bloomberg} label="Bloomberg" />
        <ContactMetadataItem value={personaA.email} label="Email" />
      </ContactMetadata>
    </ContactDetails>
  </div>
);

const WithinCardTemplate: Story = () => {
  return (
    <Card className="withinCard">
      <ContactDetails embedded={true}>
        <ContactAvatar />
        <ContactPrimaryInfo text={personaA.name} />
        <ContactSecondaryInfo text={personaA.company} />
        <ContactTertiaryInfo text={personaA.spn} />
        <ContactMetadata collapsible={true}>
          <ContactMetadataItem value={personaA.role} label="Role" />
          <ContactMetadataItem value={personaA.location} label="Location" />
          <ContactMetadataItem value={personaA.officePhone} label="Office" />
          <ContactMetadataItem value={personaA.bloomberg} label="Bloomberg" />
          <ContactMetadataItem value={personaA.email} label="Email" />
        </ContactMetadata>
      </ContactDetails>
    </Card>
  );
};

// TODO use real tile
const Tile = (props: { className?: string; children?: ReactNode }) => (
  <div className={props.className}>{props.children}</div>
);

const WithinTileTemplate: Story = () => {
  return (
    <>
      {[personaA, personaE, personaF, personaD].map((contact, index) => (
        <Tile key={index} className="withinTile-tile">
          <ContactDetails embedded={true} variant={"compact"}>
            <ContactPrimaryInfo text={contact.name} />
            <ContactSecondaryInfo text={contact.email} />
            <ContactActions>
              <ContactAction
                label="To"
                onClick={() => console.log("Action: To")}
              />
              <ContactAction
                label="CC"
                onClick={() => console.log("Action: CC")}
              />
              <ContactAction
                label="BCC"
                onClick={() => console.log("Action: BCC")}
              />
            </ContactActions>
          </ContactDetails>
        </Tile>
      ))}
    </>
  );
};

const WithinOverlayTemplate: Story = () => {
  const { getOverlayProps, getTriggerProps } = useOverlay({
    placement: "bottom",
  });
  return (
    <div>
      <Button
        {...getTriggerProps<typeof Button>({
          "aria-label": "This triggers a popover with contact details",
        })}
      >
        View Contact Details
      </Button>

      <Overlay {...getOverlayProps()}>
        <ContactDetails className={"withinOverlay"} embedded={true}>
          <ContactFavoriteToggle />
          <ContactAvatar />
          <ContactPrimaryInfo text={personaA.name} />
          <ContactSecondaryInfo text={personaA.company} />
          <ContactTertiaryInfo text={personaA.spn} />
          <ContactActions>
            <ContactAction
              icon={CallIcon}
              accessibleText="Call personaA"
              onClick={() => console.log("Action: Call personaA")}
            />
            <ContactAction
              icon={MessageIcon}
              accessibleText="Message personaA"
              onClick={() => console.log("Action: Message personaA")}
            />
            <ContactAction
              icon={ChatIcon}
              accessibleText="Chat with personaA"
              onClick={() => console.log("Action: Chat with personaA")}
            />
          </ContactActions>
          <ContactMetadata>
            <ContactMetadataItem value={personaA.role} label="Role" />
            <ContactMetadataItem value={personaA.location} label="Location" />
            <ContactMetadataItem value={personaA.officePhone} label="Office" />
            <ContactMetadataItem value={personaA.bloomberg} label="Bloomberg" />
            <ContactMetadataItem value={personaA.email} label="Email" />
          </ContactMetadata>
        </ContactDetails>
      </Overlay>
    </div>
  );
};

interface NameEmail {
  name: string;
  email: string;
}

const ItemWithContactDetailsTooltip: ListItemType<NameEmail> = ({
  item,
  ...props
}) => {
  const itemLabel = item ? contactToString(item) : "";
  // const { getTriggerProps, getTooltipProps } = useTooltip({ enterDelay: 500 });

  return (
    <Tooltip
    // {...getTooltipProps({
    //   id: "tooltip-right",
    //   className: "withinComboboxTooltip",
    //   render: () => (
    //     <ContactDetails
    //       className="withinComboBoxTooltip-contactDetails"
    //       embedded
    //       stackAtBreakpoint={250}
    //     >
    //       <ContactPrimaryInfo text={item?.name ?? ""} />
    //       <ContactSecondaryInfo text={item?.email ?? ""} />
    //       <ContactMetadata>
    //         <ContactMetadataItem value="Position" label="Role" />
    //         <ContactMetadataItem value="City, Country" label="Location" />
    //         <ContactMetadataItem value="+44 2012 123456" label="Office" />
    //         <ContactMetadataItem
    //           value="NAME@bloomberg.net"
    //           label="Bloomberg"
    //         />
    //         <ContactMetadataItem
    //           value="first.last@domain.com"
    //           label="Email"
    //         />
    //       </ContactMetadata>
    //     </ContactDetails>
    //   ),
    // })}
    >
      <ListItem
      // {...getTriggerProps<ListItemType>(props)}
      >
        <label>{itemLabel}</label>
      </ListItem>
    </Tooltip>
  );
};

const tooltipContacts = [
  personaA,
  personaE,
  personaF,
  personaG,
  personaH,
  personaI,
  personaD,
  personaJ,
  personaK,
  personaL,
];

const WithinComboBoxTooltip: Story = () => {
  const handleChange: SelectionChangeHandler<NameEmail> = (_, selectedItem) => {
    console.log("selection changed", selectedItem);
  };

  return (
    <FormField label="Select a person" style={{ maxWidth: 292 }}>
      <ComboBox
        ListItem={ItemWithContactDetailsTooltip}
        itemToString={contactToString}
        onSelectionChange={handleChange}
        source={tooltipContacts}
        width={200}
      />
    </FormField>
  );
};

const ExportToFileTemplate: Story = () => {
  const generateVCardData = () =>
    [
      "BEGIN:VCARD",
      `N:${personaA.name}`,
      `TEL;TYPE=WORK,VOICE:${personaA.officePhone}`,
      `EMAIL:${personaA.email}`,
      `END:VCARD`,
    ].join("\n");

  const generateCopyText = () =>
    [
      `${personaA.name}`,
      `TEL:${personaA.officePhone}`,
      `EMAIL:${personaA.email}`,
    ].join("\n");

  const exportVCard = () => {
    const element = document.createElement("a");
    const file = new Blob([generateVCardData()], { type: "text/plain" });
    element.href = URL.createObjectURL(file);
    element.download = "vcardExport.vcf";
    // Required for this to work in FireFox
    document.body.appendChild(element);
    element.click();
    document.body.removeChild(element);
  };

  const copyToClipboard = () => {
    // Check browser support caniuse.com/#search=clipboard
    navigator.clipboard.writeText(generateCopyText()).then(
      () => {
        console.log("Wrote contact detail to clipboard");
      },
      () => {
        console.log("Clipboard write failed");
      }
    );
  };

  return (
    <div style={{ width: 390 }}>
      <ContactDetails variant="compact">
        <ContactAvatar />
        <ContactPrimaryInfo text={personaA.name} />
        <ContactSecondaryInfo text={personaA.email} />
        <ContactTertiaryInfo text={personaA.officePhone} />
        <ContactActions>
          <ContactAction
            icon={ExportIcon}
            accessibleText="Export VCard"
            onClick={exportVCard}
          />
          <ContactAction
            icon={CopyIcon}
            accessibleText="Copy to clipboard"
            onClick={copyToClipboard}
          />
        </ContactActions>
      </ContactDetails>
    </div>
  );
};

export const Default = DefaultTemplate.bind({});
export const Compact = CompactContactDetailsTemplate.bind({});
export const Mini = MiniContactDetailsTemplate.bind({});
export const IconDescriptors = IconDescriptorsTemplate.bind({});
export const WithoutAvatar = WithoutAvatarTemplate.bind({});
export const ObscuredDetails = ObscuredDetailsTemplate.bind({});
export const FavoriteToggle = FavoriteToggleTemplate.bind({});
export const FastActions = FastActionsTemplate.bind({});
export const CollapsibleDetails = CollapsibleDetailsTemplate.bind({});
export const WithinCard = WithinCardTemplate.bind({});
export const WithinTile = WithinTileTemplate.bind({});
export const WithinOverlay = WithinOverlayTemplate.bind({});
export const WithinComboboxTooltip = WithinComboBoxTooltip.bind({});
export const ExportToFile = ExportToFileTemplate.bind({});<|MERGE_RESOLUTION|>--- conflicted
+++ resolved
@@ -1,14 +1,4 @@
-<<<<<<< HEAD
-import {
-  Button,
-  Card,
-  FormField,
-  Tooltip,
-  // useTooltip,
-} from "@jpmorganchase/uitk-core";
-=======
 import { Button } from "@salt-ds/core";
->>>>>>> a725a11c
 import {
   CallIcon,
   ChatIcon,
@@ -546,44 +536,43 @@
   ...props
 }) => {
   const itemLabel = item ? contactToString(item) : "";
-  // const { getTriggerProps, getTooltipProps } = useTooltip({ enterDelay: 500 });
-
-  return (
-    <Tooltip
-    // {...getTooltipProps({
-    //   id: "tooltip-right",
-    //   className: "withinComboboxTooltip",
-    //   render: () => (
-    //     <ContactDetails
-    //       className="withinComboBoxTooltip-contactDetails"
-    //       embedded
-    //       stackAtBreakpoint={250}
-    //     >
-    //       <ContactPrimaryInfo text={item?.name ?? ""} />
-    //       <ContactSecondaryInfo text={item?.email ?? ""} />
-    //       <ContactMetadata>
-    //         <ContactMetadataItem value="Position" label="Role" />
-    //         <ContactMetadataItem value="City, Country" label="Location" />
-    //         <ContactMetadataItem value="+44 2012 123456" label="Office" />
-    //         <ContactMetadataItem
-    //           value="NAME@bloomberg.net"
-    //           label="Bloomberg"
-    //         />
-    //         <ContactMetadataItem
-    //           value="first.last@domain.com"
-    //           label="Email"
-    //         />
-    //       </ContactMetadata>
-    //     </ContactDetails>
-    //   ),
-    // })}
-    >
-      <ListItem
-      // {...getTriggerProps<ListItemType>(props)}
-      >
+  const { getTriggerProps, getTooltipProps } = useTooltip({ enterDelay: 500 });
+
+  return (
+    <>
+      <Tooltip
+        {...getTooltipProps({
+          id: "tooltip-right",
+          className: "withinComboboxTooltip",
+          render: () => (
+            <ContactDetails
+              className="withinComboBoxTooltip-contactDetails"
+              embedded
+              stackAtBreakpoint={250}
+            >
+              <ContactPrimaryInfo text={item?.name ?? ""} />
+              <ContactSecondaryInfo text={item?.email ?? ""} />
+              <ContactMetadata>
+                <ContactMetadataItem value="Position" label="Role" />
+                <ContactMetadataItem value="City, Country" label="Location" />
+                <ContactMetadataItem value="+44 2012 123456" label="Office" />
+                <ContactMetadataItem
+                  value="NAME@bloomberg.net"
+                  label="Bloomberg"
+                />
+                <ContactMetadataItem
+                  value="first.last@domain.com"
+                  label="Email"
+                />
+              </ContactMetadata>
+            </ContactDetails>
+          ),
+        })}
+      />
+      <ListItem {...getTriggerProps<ListItemType>(props)}>
         <label>{itemLabel}</label>
       </ListItem>
-    </Tooltip>
+    </>
   );
 };
 
