--- conflicted
+++ resolved
@@ -52,15 +52,8 @@
   );
 };
 
-<<<<<<< HEAD
-export const ToolkitParentChildLayout = Template.bind({});
-ToolkitParentChildLayout.args = { parent, child };
-
-ToolkitParentChildLayout.argTypes = {};
-=======
 export const DefaultParentChildLayout = DefaultParentChildLayoutStory.bind({});
-DefaultParentChildLayout.args = {};
->>>>>>> 5538e1d9
+DefaultParentChildLayout.args = { parent, child };
 
 const Stacked: ComponentStory<typeof ParentChildLayout> = (args) => {
   const [currentView, setCurrentView] = useState<StackedViewElement>("parent");
