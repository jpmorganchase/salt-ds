import { Meta, Story, Canvas, ArgsTable } from "@storybook/addon-docs";
import { ComponentAnatomy } from "docs/components/ComponentAnatomy";
import { LayerLayout } from "@jpmorganchase/uitk-lab";
import {
  CSSClassTable,
  CSSVariableTable,
} from "css-variable-docgen-components";
import { DefaultLayerLayout } from "./layer-layout.stories";

<Meta
  title="Documentation/Lab/Layout/LayerLayout"
  component={LayerLayout}
  parameters={{
    viewMode: "docs",
  }}
/>

# Layer Layout

Defines a layer above the existing layout structure for UI elements to be displayed in.

It can be used to build dialog or drawer components and it can be positioned in different parts of the screen.

<Canvas>
  <Story id="lab-layout-layerlayout--default-layer-layout" />
</Canvas>

## API

```
import {LayerLayout} from "@jpmorganchase/uitk-lab";
```

## Props

<ArgsTable of={LayerLayout} />

## Usage Examples

### Top positioned

<Canvas>
  <Story id="lab-layout-layerlayout--toolkit-layer-layout-top" />
</Canvas>

### Right positioned

<Canvas>
  <Story id="lab-layout-layerlayout--toolkit-layer-layout-right" />
</Canvas>

### Left positioned

<Canvas>
  <Story id="lab-layout-layerlayout--toolkit-layer-layout-left" />
</Canvas>

### Bottom positioned

<Canvas>
  <Story id="lab-layout-layerlayout--toolkit-layer-layout-bottom" />
</Canvas>

## Anatomy

<Canvas>
<<<<<<< HEAD
  <ComponentAnatomy>
    <div
      className="uitkLayerLayout uitkLayerLayout-center uitkLayerLayout-enter-animation"
=======
  <ComponentAnatomy showLegend>
    <LayerLayout
      disableScrim={true}
>>>>>>> 0ee6a5f6
      style={{ border: "dashed 1px black", padding: "1rem" }}
    />
  </ComponentAnatomy>
</Canvas><|MERGE_RESOLUTION|>--- conflicted
+++ resolved
@@ -64,15 +64,9 @@
 ## Anatomy
 
 <Canvas>
-<<<<<<< HEAD
   <ComponentAnatomy>
-    <div
-      className="uitkLayerLayout uitkLayerLayout-center uitkLayerLayout-enter-animation"
-=======
-  <ComponentAnatomy showLegend>
     <LayerLayout
       disableScrim={true}
->>>>>>> 0ee6a5f6
       style={{ border: "dashed 1px black", padding: "1rem" }}
     />
   </ComponentAnatomy>
