import { useCallback, useState } from "react";
import { Story } from "@storybook/react";

<<<<<<< HEAD
import {
  Button,
  FormField,
  Tooltip,
  // useTooltip,
} from "@jpmorganchase/uitk-core";
=======
import { Button } from "@salt-ds/core";
>>>>>>> a725a11c
import {
  ArrowDownIcon,
  ArrowUpIcon,
  DoubleChevronDownIcon,
  DoubleChevronUpIcon,
} from "@salt-ds/icons";

import {
  FormField,
  Tooltip,
  useTooltip,
  Dropdown,
  DropdownButton,
  DropdownProps,
  ListItem,
  ListItemType,
  SelectionChangeHandler,
} from "@salt-ds/lab";
import { usa_states } from "./list.data";

export default {
  title: "Lab/Dropdown",
  component: Dropdown,
};

export const DefaultDropdown: Story<DropdownProps> = (props) => {
  const handleChange: SelectionChangeHandler = (event, selectedItem) => {
    console.log("selection changed", selectedItem);
    props.onSelectionChange?.(event, selectedItem);
  };
  return (
    <Dropdown
      defaultSelected={usa_states[0]}
      onSelectionChange={handleChange}
      source={usa_states}
    />
  );
};

export const MultiSelectDropdownExample: Story<
  DropdownProps<string, "multiple">
> = (props) => {
  const handleChange: SelectionChangeHandler<string, "multiple"> = (
    _e,
    items
  ) => {
    console.log({ selected: items });
    props.onSelectionChange?.(_e, items);
  };
  return (
    <Dropdown
      {...props}
      defaultSelected={["California", "Colorado"]}
      onSelectionChange={handleChange}
      selectionStrategy="multiple"
      source={usa_states}
    />
  );
};

interface objectOptionType {
  value: number;
  text: string;
  id: number;
}
const objectOptionsExampleData: objectOptionType[] = [
  { value: 10, text: "A Option", id: 1 },
  { value: 20, text: "B Option", id: 2 },
  { value: 30, text: "C Option", id: 3 },
  { value: 40, text: "D Option", id: 4 },
];

export const ItemToString: Story<DropdownProps<objectOptionType>> = (props) => {
  const itemToString = (item: objectOptionType) => {
    return item ? item.text : "";
  };
  return (
    <Dropdown<objectOptionType>
      {...props}
      defaultSelected={objectOptionsExampleData[0]}
      itemToString={itemToString}
      source={objectOptionsExampleData}
    />
  );
};

export const CustomButton: Story<DropdownProps> = (props) => {
  const [isOpen, setIsOpen] = useState(false);
  const [selectedValue, setSelectedValue] = useState("Arkansas");
  const handleOpenChange = (isOpen: boolean) => {
    setIsOpen(isOpen);
    props.onOpenChange?.(isOpen);
  };
  const handleChange: SelectionChangeHandler = (event, selectedItem) => {
    if (selectedItem) {
      setSelectedValue(selectedItem);
    }
    props.onSelectionChange?.(event, selectedItem);
  };

  return (
    <Dropdown
      {...props}
      selected={selectedValue}
      onOpenChange={handleOpenChange}
      onSelectionChange={handleChange}
      placement="bottom-end"
      source={usa_states}
      triggerComponent={
        <DropdownButton
          IconComponent={isOpen ? DoubleChevronUpIcon : DoubleChevronDownIcon}
          label={selectedValue}
        />
      }
    ></Dropdown>
  );
};

export const CustomWidth: Story<DropdownProps> = () => (
  <Dropdown
    ListProps={{ width: 300 }}
    defaultSelected={usa_states[0]}
    source={usa_states}
    width={200}
  />
);

const ItalicListItem: ListItemType<string> = ({ item, ...props }) => {
  return (
    // Make sure to spread the props onto custom item
    <ListItem {...props}>
      <i>{item}</i>
    </ListItem>
  );
};

export const CustomRowRenderer: Story<DropdownProps> = (props) => (
  <Dropdown
    {...props}
    ListItem={ItalicListItem}
    defaultSelected={usa_states[0]}
    source={usa_states}
  />
);

const ListItemWithTooltip: ListItemType<string> = ({
  item = "uknown",
  ...props
}) => {
  // const { getTriggerProps, getTooltipProps } = useTooltip({
  //   placement: "right",
  // });
  // const { ref: triggerRef, ...triggerProps } =
  //   getTriggerProps<typeof ListItem>(props);

  return (
    <Tooltip
    // {...getTooltipProps({ title: `I am a tooltip for ${item}` })}
    >
      <ListItem
      // ref={triggerRef} {...triggerProps}
      >
        <label style={{ width: "100%" }}>{item}</label>
      </ListItem>
    </Tooltip>
  );
};

export const CustomRowRendererWithTooltip: Story<DropdownProps> = (props) => (
  <Dropdown
    {...props}
    ListItem={ListItemWithTooltip}
    source={usa_states}
    defaultSelected={usa_states[0]}
  />
);

export const WithFormFieldLabelTop: Story<DropdownProps> = () => {
  return (
    <div style={{ width: 250 }}>
      <FormField helperText="Select a value" label="ADA compliant label">
        <Dropdown defaultSelected={usa_states[2]} source={usa_states} />
      </FormField>
    </div>
  );
};

export const WithFormFieldLabelLeft: Story<DropdownProps> = () => {
  return (
    <div style={{ width: 250 }}>
      <FormField
        helperText="This is some help text"
        label="ADA compliant label"
        labelPlacement="left"
      >
        <Dropdown defaultSelected={usa_states[2]} source={usa_states} />
      </FormField>
    </div>
  );
};

// We supply `height` to the div so that the popper can be captured in visual
// regression test
export const InitialIsOpen: Story<DropdownProps> = (props) => {
  return (
    <div style={{ width: 250, height: 500 }}>
      <FormField
        helperText="This is some help text"
        label="ADA compliant label"
      >
        <Dropdown
          {...props}
          defaultSelected={usa_states[2]}
          defaultIsOpen
          source={usa_states}
        />
      </FormField>
    </div>
  );
};

const constArray = ["A", "B", "C"] as const;

/** Illustration of using readonly source */
export const ConstReadonlySource: Story<DropdownProps> = (props) => (
  <Dropdown {...props} defaultSelected={constArray[0]} source={constArray} />
);

export const DisabledDropdownList: Story<DropdownProps> = (props) => {
  const handleChange: SelectionChangeHandler = (event, selectedItem) => {
    console.log("selection changed", selectedItem);
    props.onSelectionChange?.(event, selectedItem);
  };
  return (
    <Dropdown
      {...props}
      disabled
      id="test"
      onSelectionChange={handleChange}
      source={["Bar", "Foo", "Foo Bar", "Baz"]}
      style={{ width: 180 }}
    />
  );
};

export const ControlledOpenDropdown: Story<DropdownProps> = (props) => {
  const [isOpen, setIsOpen] = useState(true);
  const handleChange: any = (open: boolean) => {
    console.log({ openChanged: open });
    setIsOpen(open);
    props.onOpenChange?.(open);
  };
  const toggleDropdown = useCallback(() => {
    console.log(`toggleDropdoen isOpen = ${isOpen}`);
    setIsOpen((x) => !x);
  }, [isOpen]);
  return (
    <>
      <Button onClick={toggleDropdown}>
        {isOpen ? "Hide Dropdown" : "Show Dropdown"}
      </Button>
      <Dropdown
        {...props}
        isOpen={isOpen}
        defaultSelected="Alaska"
        onOpenChange={handleChange}
        source={usa_states}
        style={{ width: 180 }}
      />
    </>
  );
};

export const FullyControlledDropdown: Story<DropdownProps> = (props) => {
  const [open, setOpen] = useState(false);
  const [highlightedIndex, setHighlightedIndex] = useState(-1);
  const [selectedItem, setSelectedItem] = useState<string | null>(null);

  const handleArrowDown = () => {
    setHighlightedIndex((prevHighlightedIndex) =>
      Math.min(usa_states.length - 1, prevHighlightedIndex + 1)
    );
  };

  const handleArrowUp = () => {
    setHighlightedIndex((prevHighlightedIndex) =>
      Math.max(0, prevHighlightedIndex - 1)
    );
  };

  const handleSelect = () => {
    setSelectedItem(usa_states[highlightedIndex] || null);
  };
  const handleOpen = () => {
    setOpen(!open);
  };

  return (
    <div style={{ display: "inline-flex", gap: 16 }}>
      <Dropdown
        {...props}
        ListProps={{
          highlightedIndex,
        }}
        defaultSelected={usa_states[0]}
        isOpen={open}
        selected={selectedItem}
        source={usa_states}
      />
      <div style={{ display: "flex", justifyContent: "flex-end", zIndex: 1 }}>
        <Button onClick={handleOpen} style={{ width: 80 }}>
          {open ? "Close" : "Open"}
        </Button>
        <Button
          disabled={!open || highlightedIndex === usa_states.length - 1}
          onClick={handleArrowDown}
        >
          <ArrowDownIcon />
        </Button>
        <Button
          disabled={!open || highlightedIndex <= 0}
          onClick={handleArrowUp}
        >
          <ArrowUpIcon />
        </Button>
        <Button disabled={!open} onClick={handleSelect}>
          Select
        </Button>
      </div>
    </div>
  );
};<|MERGE_RESOLUTION|>--- conflicted
+++ resolved
@@ -1,16 +1,7 @@
 import { useCallback, useState } from "react";
 import { Story } from "@storybook/react";
 
-<<<<<<< HEAD
-import {
-  Button,
-  FormField,
-  Tooltip,
-  // useTooltip,
-} from "@jpmorganchase/uitk-core";
-=======
 import { Button } from "@salt-ds/core";
->>>>>>> a725a11c
 import {
   ArrowDownIcon,
   ArrowUpIcon,
@@ -156,26 +147,18 @@
   />
 );
 
-const ListItemWithTooltip: ListItemType<string> = ({
-  item = "uknown",
-  ...props
-}) => {
-  // const { getTriggerProps, getTooltipProps } = useTooltip({
-  //   placement: "right",
-  // });
-  // const { ref: triggerRef, ...triggerProps } =
-  //   getTriggerProps<typeof ListItem>(props);
-
-  return (
-    <Tooltip
-    // {...getTooltipProps({ title: `I am a tooltip for ${item}` })}
-    >
-      <ListItem
-      // ref={triggerRef} {...triggerProps}
-      >
-        <label style={{ width: "100%" }}>{item}</label>
-      </ListItem>
-    </Tooltip>
+const ListItemWithTooltip: ListItemType<string> = ({ item, ...props }) => {
+  const { getTriggerProps, getTooltipProps } = useTooltip({
+    placement: "right",
+  });
+  const { ref: triggerRef, ...triggerProps } =
+    getTriggerProps<typeof ListItem>(props);
+
+  return (
+    <ListItem ref={triggerRef} {...triggerProps}>
+      <label style={{ width: "100%" }}>{item}</label>
+      <Tooltip {...getTooltipProps({ title: `I am a tooltip for ${item}` })} />
+    </ListItem>
   );
 };
 
