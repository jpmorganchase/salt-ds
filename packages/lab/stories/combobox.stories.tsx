<<<<<<< HEAD
import { ChangeEventHandler, useState } from "react";
import { Button } from "@jpmorganchase/uitk-core";
=======
import { ChangeEvent, ComponentProps, memo, useRef, useState } from "react";
import { Button } from "@brandname/core";
>>>>>>> 48b60003
import {
  ComboBox,
  escapeRegExp,
  FormField,
  GetFilterRegex,
  ListChangeHandler,
  ListSelectHandler,
<<<<<<< HEAD
} from "@jpmorganchase/uitk-lab";
import { ComponentStory, ComponentMeta } from "@storybook/react";
=======
  ListItemBase,
  ListItemProps,
  useListItem,
} from "@brandname/lab";
import { ComponentStory, ComponentMeta, Story } from "@storybook/react";
import { Highlighter } from "../src/list/internal/Highlighter";
import { IndexedListItemProps } from "../src/list";
import { CloseIcon } from "@brandname/icons";
>>>>>>> 48b60003

export default {
  title: "Lab/ComboBox",
  component: ComboBox,
} as ComponentMeta<typeof ComboBox>;

const shortColorData = [
  "Baby blue",
  "Black",
  "Blue",
  "Brown",
  "Green",
  "Orange",
  "Pink",
  "Purple",
  "Red",
  "White",
  "Yellow",
];

const statesData = [
  "Alabama",
  "Alaska",
  "Arizona",
  "Arkansas",
  "California",
  "Colorado",
  "Connecticut",
  "Delaware",
  "Florida",
  "Georgia",
  "Hawaii",
  "Idaho",
  "Illinois",
  "Indiana",
  "Iowa",
  "Kansas",
  "Kentucky",
  "Louisiana",
  "Maine",
  "Maryland",
  "Massachusetts",
  "Michigan",
  "Minnesota",
  "Mississippi",
  "Missouri",
  "Montana",
  "Nebraska",
  "Nevada",
  "New Hampshire",
  "New Jersey",
  "New Mexico",
  "New York",
  "North Carolina",
  "North Dakota",
  "Ohio",
  "Oklahoma",
  "Oregon",
  "Pennsylvania",
  "Rhode Island",
  "South Carolina",
  "South Dakota",
  "Tennessee",
  "Texas",
  "Utah",
  "Vermont",
  "Virginia",
  "Washington",
  "West Virginia",
  "Wisconsin",
  "Wyoming",
];

type LargeCity = {
  name: string;
  countryCode: string;
};

const largestCities: LargeCity[] = [
  { name: "Tokyo", countryCode: "JP" },
  { name: "Delhi", countryCode: "IN" },
  { name: "Shanghai", countryCode: "CN" },
  { name: "São Paulo", countryCode: "BR" },
  { name: "Mexico City", countryCode: "MX" },
  { name: "Cairo", countryCode: "EG" },
  { name: "Mumbai", countryCode: "IN" },
  { name: "Beijing", countryCode: "CN" },
  { name: "Dhaka", countryCode: "BD" },
  { name: "Osaka", countryCode: "JP" },
  { name: "New York City", countryCode: "US" },
  { name: "Karachi", countryCode: "PK" },
  { name: "Buenos Aires", countryCode: "AR" },
  { name: "Chongqing", countryCode: "CN" },
  { name: "Istanbul", countryCode: "TR" },
  { name: "Kolkata", countryCode: "IN" },
  { name: "Manila", countryCode: "PH" },
  { name: "Lagos", countryCode: "NG" },
  { name: "Rio de Janeiro", countryCode: "BR" },
  { name: "Tianjin", countryCode: "CN" },
];

// TODO revisit with Flag?
const MemoizedCityItem = memo(function MemoizedItem({
  item: { name, countryCode },
  itemTextHighlightPattern,
  ...restProps
}: ListItemProps<LargeCity> & { item: LargeCity }) {
  return (
    <ListItemBase {...restProps}>
      <img
        src={`https://flagcdn.com/${countryCode.toLowerCase()}.svg`}
        width={20}
        alt={`${countryCode} flag`}
      />
      <span style={{ marginLeft: 10 }}>
        <Highlighter matchPattern={itemTextHighlightPattern} text={name} />
      </span>
    </ListItemBase>
  );
});

const CityListItem = (props: IndexedListItemProps<LargeCity>) => {
  const { item, itemProps } = useListItem(props);
  return <MemoizedCityItem item={item} {...itemProps} />;
};

const cityItemToString = ({ name }: LargeCity) => name;

const ComboBoxTemplate: ComponentStory<typeof ComboBox> = (args) => {
  return <ComboBox {...args} />;
};

const FormFieldComboBoxTemplate: Story<
  ComponentProps<typeof ComboBox> &
    Pick<
      ComponentProps<typeof FormField>,
      "labelPlacement" | "label" | "required" | "LabelProps"
    >
> = (args) => {
  const {
    source,
    width,
    labelPlacement,
    label,
    required,
    LabelProps,
    ...rest
  } = args;
  return (
    <FormField
      label={label}
      labelPlacement={labelPlacement}
      required={required}
      style={{ width }}
      LabelProps={LabelProps}
    >
      <ComboBox source={source} width={width} {...rest} />
    </FormField>
  );
};

const ControlledComboBoxTemplate: ComponentStory<typeof ComboBox> = (args) => {
  const {
    source = statesData,
    width = 292,
    onInputChange,
    onSelect,
    ...rest
  } = args;

  const [inputValue, setInputValue] = useState("");

  const handleInputChange = (
    event: ChangeEvent<HTMLInputElement>,
    value: string
  ) => {
    setInputValue(value.trim().toUpperCase());
    onInputChange?.(event, value);
  };

  const handleSelect: ListSelectHandler<string> = (event, item) => {
    setInputValue(item ? item.toUpperCase() : "");
    onSelect?.(event, item);
  };

  return (
    <FormField label="Select" style={{ maxWidth: 292 }}>
      <ComboBox
        source={source}
        width={width}
        inputValue={inputValue}
        onInputChange={handleInputChange}
        onSelect={handleSelect}
        {...rest}
      />
    </FormField>
  );
};

export const Default = ComboBoxTemplate.bind({});
Default.args = {
  source: statesData,
  width: 292,
};

export const MultiSelect = ComboBoxTemplate.bind({});
MultiSelect.args = {
  ...Default.args,
  multiSelect: true,
};

export const MultiSelectWithInitialSelection = ComboBoxTemplate.bind({});
MultiSelectWithInitialSelection.args = {
  ...MultiSelect.args,
  initialSelectedItem: [
    statesData[1],
    statesData[3],
    statesData[6],
    statesData[10],
    statesData[15],
  ],
};

export const MultiSelectWithFreeTextItem = ComboBoxTemplate.bind({});
MultiSelectWithFreeTextItem.args = {
  ...MultiSelect.args,
  allowFreeText: true,
};

export const Disabled = ComboBoxTemplate.bind({});
Disabled.args = {
  ...Default.args,
  disabled: true,
};

export const WithCustomizedFilter = ComboBoxTemplate.bind({});
const getFilterRegex: GetFilterRegex = (value) =>
  new RegExp(`\\b(${escapeRegExp(value)})`, "gi");
WithCustomizedFilter.args = {
  ...Default.args,
  getFilterRegex,
};

export const ItemRenderer: ComponentStory<typeof ComboBox> = (args) => {
  return (
    <FormField label="Select a large city" style={{ maxWidth: 292 }}>
      <ComboBox {...args} />
    </FormField>
  );
};

ItemRenderer.args = {
  ListItem: CityListItem,
  displayedItemCount: 5,
  itemToString: cityItemToString,
  source: largestCities,
};

export const Controlled = ControlledComboBoxTemplate.bind({});

export const ControlledSelection: ComponentStory<typeof ComboBox> = ({
  onChange,
}) => {
  const [selectedItem, setSelectedItem] = useState<string>(shortColorData[1]);
  const [multiSelectedItems, setMultiSelectedItems] = useState<string[]>([
    shortColorData[1],
  ]);

  const handleChange: ListChangeHandler<string, "default"> = (
    event,
    newSelectedItem
  ) => {
    setSelectedItem(newSelectedItem as string);
    onChange?.(event, newSelectedItem as any);
  };

  const handleMultiChange: ListChangeHandler<string, "multiple"> = (
    event,
    newSelectedItem
  ) => {
    setMultiSelectedItems(newSelectedItem as string[]);
    onChange?.(event, newSelectedItem as string[]);
  };

  const shuffleSelection = () => {
    setSelectedItem(
      shortColorData[Math.floor(Math.random() * shortColorData.length)]
    );
    setMultiSelectedItems([
      shortColorData[Math.floor(Math.random() * shortColorData.length)],
    ]);
  };

  return (
    <div>
      <Button onClick={shuffleSelection}>Shuffle Selection</Button>
      <FormField label="Single Select" style={{ maxWidth: 292 }}>
        <ComboBox
          source={shortColorData}
          selectedItem={selectedItem}
          onChange={handleChange}
        />
      </FormField>
      <FormField label="Multi Select" style={{ maxWidth: 292 }}>
        <ComboBox
          multiSelect
          source={shortColorData}
          selectedItem={multiSelectedItems}
          onChange={handleMultiChange}
        />
      </FormField>
    </div>
  );
};

export const WithFormField = FormFieldComboBoxTemplate.bind({});
WithFormField.args = {
  label: "Select",
  width: 292,
  source: shortColorData,
  labelPlacement: "top",
};
export const WithFormFieldLabelLeft = FormFieldComboBoxTemplate.bind({});
WithFormFieldLabelLeft.args = {
  ...WithFormField.args,
  labelPlacement: "left",
};
export const WithFreeText = FormFieldComboBoxTemplate.bind({});
WithFreeText.args = {
  ...WithFormField.args,
  label: "Enter a value",
  allowFreeText: true,
};
export const WithInitialSelection = FormFieldComboBoxTemplate.bind({});
WithInitialSelection.args = {
  ...WithFormField.args,
  initialSelectedItem: shortColorData[3],
};

export const WithCustomizedWidth = FormFieldComboBoxTemplate.bind({});
WithCustomizedWidth.args = {
  ...WithFormField.args,
  listWidth: 400,
};

export const WithInitialOpen = FormFieldComboBoxTemplate.bind({});
WithInitialOpen.args = {
  ...WithFormField.args,
  initialOpen: true,
};

export const Scrolling: ComponentStory<typeof ComboBox> = (args) => {
  const key = useRef(1);
  const containerEl = useRef<HTMLDivElement>(null);
  const [offsetTop, setOffsetTop] = useState(200);

  const setPosition = (pos: string) => {
    if (containerEl.current != null) {
      key.current += 1;
      const { height } = containerEl.current.getBoundingClientRect();
      switch (pos) {
        case "top":
          setOffsetTop(window.scrollY + 50);
          break;
        case "bottom":
          setOffsetTop(window.innerHeight - 80 + window.scrollY);
          break;
        default:
          setOffsetTop(window.innerHeight / 2 + window.scrollY - height / 2);
      }
    }
  };

  return (
    <div style={{ height: 2000 }}>
      <div
        style={{
          position: "fixed",
          left: 10,
          width: 200,
          height: 120,
          display: "flex",
          flexDirection: "column",
          justifyContent: "space-between",
        }}
      >
        {["top", "middle", "bottom"].map((pos) => (
          <Button onClick={() => setPosition(pos)}>
            Position near the {pos}
          </Button>
        ))}
      </div>
      <div ref={containerEl} style={{ position: "absolute", top: offsetTop }}>
        <FormField label="Select" style={{ maxWidth: 292 }}>
          <ComboBox key={key.current} {...args} />
        </FormField>
      </div>
    </div>
  );
};

Scrolling.args = {
  source: statesData,
};

export const MultiSelectDisabled = ComboBoxTemplate.bind({});
MultiSelectDisabled.args = {
  ...MultiSelect.args,
  disabled: true,
};

export const MultiSelectWithFormField = FormFieldComboBoxTemplate.bind({});
MultiSelectWithFormField.args = {
  ...WithFormField.args,
  ...MultiSelect.args,
};

export const MultiSelectWithFormFieldLabelLeft = FormFieldComboBoxTemplate.bind(
  {}
);
MultiSelectWithFormFieldLabelLeft.args = {
  ...WithFormFieldLabelLeft.args,
  ...MultiSelect.args,
};

export const MultiSelectWithFormFieldWithInitialSelection =
  FormFieldComboBoxTemplate.bind({});
MultiSelectWithFormFieldWithInitialSelection.args = {
  ...MultiSelectWithFormField.args,
  ...MultiSelectWithInitialSelection.args,
};

export const MultiSelectControlled = FormFieldComboBoxTemplate.bind({});
MultiSelectControlled.args = {
  ...Controlled.args,
  multiSelect: true,
};

export const Autocomplete: ComponentStory<typeof ComboBox> = (args) => {
  const { onInputChange, onSelect, source: inputSource, ...restArgs } = args;
  const [inputValue, setInputValue] = useState("");
  const [showList, setShowList] = useState(false);
  const inputRef = useRef<HTMLInputElement>(null);

  const filteredData = showList
    ? inputSource.filter((x: string) =>
        x.match(new RegExp(escapeRegExp(inputValue), "ig"))
      )
    : [];

  const handleInputChange = (
    event: ChangeEvent<HTMLInputElement>,
    value: string
  ) => {
    setInputValue(value);
    setShowList(true);
    onInputChange?.(event, value);
  };

  const clearInput = () => {
    setInputValue("");
    // Re-focus the input after clearing input
    inputRef.current?.focus();
  };

  const handleBlur = () => {
    // This makes sure no list will be shown next time when focused
    setShowList(false);
  };

  const handleSelect: ListSelectHandler<string> = (event, item) => {
    setInputValue(item ?? "");
    onSelect?.(event, item);
  };

  return (
    <FormField label="Autocomplete" style={{ maxWidth: 292 }}>
      <ComboBox
        {...restArgs}
        allowFreeText
        InputProps={{
          endAdornment: inputValue ? (
            <Button onClick={clearInput} variant="secondary">
              <CloseIcon aria-label="clear input" size="small" />
            </Button>
          ) : null,
          onBlur: handleBlur,
          onChange: handleInputChange,
        }}
        inputRef={inputRef}
        inputValue={inputValue}
        onSelect={handleSelect}
        source={filteredData}
      />
    </FormField>
  );
};

Autocomplete.args = { source: shortColorData };<|MERGE_RESOLUTION|>--- conflicted
+++ resolved
@@ -1,10 +1,6 @@
-<<<<<<< HEAD
-import { ChangeEventHandler, useState } from "react";
+import { ChangeEvent, ComponentProps, memo, useRef, useState } from "react";
 import { Button } from "@jpmorganchase/uitk-core";
-=======
-import { ChangeEvent, ComponentProps, memo, useRef, useState } from "react";
-import { Button } from "@brandname/core";
->>>>>>> 48b60003
+
 import {
   ComboBox,
   escapeRegExp,
@@ -12,19 +8,14 @@
   GetFilterRegex,
   ListChangeHandler,
   ListSelectHandler,
-<<<<<<< HEAD
-} from "@jpmorganchase/uitk-lab";
-import { ComponentStory, ComponentMeta } from "@storybook/react";
-=======
   ListItemBase,
   ListItemProps,
   useListItem,
-} from "@brandname/lab";
+} from "@jpmorganchase/uitk-lab";
 import { ComponentStory, ComponentMeta, Story } from "@storybook/react";
 import { Highlighter } from "../src/list/internal/Highlighter";
 import { IndexedListItemProps } from "../src/list";
-import { CloseIcon } from "@brandname/icons";
->>>>>>> 48b60003
+import { CloseIcon } from "@jpmorganchase/uitk-icons";
 
 export default {
   title: "Lab/ComboBox",
