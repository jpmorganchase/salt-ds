--- conflicted
+++ resolved
@@ -1,10 +1,5 @@
-<<<<<<< HEAD
 import { useState } from "react";
 import { StoryFn } from "@storybook/react";
-=======
-import { ComponentType, useState } from "react";
-import { Story } from "@storybook/react";
->>>>>>> 7fe008d6
 import { Button, FlexLayout, StackLayout } from "@salt-ds/core";
 import { TabstripNextProps, TabstripNext, TabNext, Badge } from "@salt-ds/lab";
 import {
