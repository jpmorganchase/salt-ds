--- conflicted
+++ resolved
@@ -1,11 +1,4 @@
-import {
-  Button,
-  FlexLayout,
-  makePrefixer,
-  useControlled,
-  useId,
-} from "@salt-ds/core";
-import { ChevronLeftIcon, ChevronRightIcon } from "@salt-ds/icons";
+import { makePrefixer, useControlled, useId } from "@salt-ds/core";
 import clsx from "clsx";
 import {
   Children,
@@ -41,8 +34,6 @@
   onMoveTab?: (from: number, to: number) => void;
   /* Set a tab max-width in order to enable tab truncation */
   tabMaxWidth?: number;
-  /* Enable to make the tabs scroll instead of showing the overflow dropdown menu */
-  scrollable?: boolean;
 }>;
 
 export const TabstripNext = ({
@@ -52,11 +43,8 @@
   onActiveChange,
   align,
   onMoveTab,
-  scrollable,
   tabMaxWidth,
 }: TabstripNextProps) => {
-  const [enableRightArrow, setEnableRightArrow] = useState(false);
-  const [enableLeftArrow, setEnableLeftArrow] = useState(false);
   const uniqueId = useId();
   const getTabId = useCallback(
     (index?: number) => {
@@ -110,7 +98,6 @@
   const tabs = Children.toArray(children);
 
   return (
-<<<<<<< HEAD
     <div
       className={clsx(withBaseName(), withBaseName("horizontal"), {
         [withBaseName("centered")]: align === "center",
@@ -151,71 +138,6 @@
                 } else {
                   nextId = getTabId(index + 1);
                   setKeyboardFocusedIndex(index + 1);
-=======
-    <FlexLayout gap={1} align="center">
-      {scrollable ? (
-        <Button disabled={!enableLeftArrow}>
-          <ChevronLeftIcon />
-        </Button>
-      ) : null}
-      <div
-        className={clsx(withBaseName(), withBaseName("horizontal"), {
-          [withBaseName("centered")]: align === "center",
-          [withBaseName("scrollable")]: scrollable,
-        })}
-        ref={outerRef}
-      >
-        <div className={withBaseName("inner")} ref={innerRef}>
-          <div ref={firstSpy} style={{ width: 1, height: 1 }}></div>
-          {tabs.map((child, index) => {
-            if (!isTab(child)) return child;
-            const id = getTabId(index);
-            return cloneElement<TabProps>(child, {
-              // draggable: true,
-              id: id,
-              style: {
-                maxWidth: tabMaxWidth,
-              },
-              tabIndex: index === activeTabIndex ? 0 : -1,
-              selected: index === activeTabIndex,
-              index: index,
-              onClick: () => {
-                setActiveTabIndex(index);
-                onActiveChange?.(index);
-              },
-              onKeyUp: noop,
-              onKeyDown: (e) => {
-                let nextId;
-                if (e.key === "ArrowRight") {
-                  const nextIsOverflowed =
-                    index + 1 >= tabs.length - overflowTabsLength;
-                  if (nextIsOverflowed) {
-                    outerRef?.current
-                      ?.querySelector<HTMLDivElement>(
-                        `.${withBaseName("overflowMenu")} .saltButton`
-                      )
-                      ?.focus();
-                    return;
-                  } else {
-                    nextId = getTabId(index + 1);
-                    setKeyboardFocusedIndex(index + 1);
-                  }
-                }
-                if (e.key === "ArrowLeft") {
-                  nextId = getTabId(index - 1);
-                  setKeyboardFocusedIndex(index - 1);
-                }
-                if (nextId && innerRef.current) {
-                  (document.getElementById(nextId) as HTMLDivElement)?.focus();
-                }
-                if (e.key === "Enter" || e.key === " ") {
-                  const nextIndex =
-                    keyboardFocusedIndex < 0
-                      ? activeTabIndex
-                      : keyboardFocusedIndex;
-                  setActiveTabIndex(nextIndex);
-                  onActiveChange?.(nextIndex);
->>>>>>> 8b5fdecd
                 }
               }
               if (e.key === "ArrowLeft") {
