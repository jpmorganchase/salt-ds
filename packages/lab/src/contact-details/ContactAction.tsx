<<<<<<< HEAD
import {
  Button,
  ButtonProps,
  Tooltip,
  TooltipProps,
  useForkRef,
  // useTooltip,
} from "@jpmorganchase/uitk-core";
import { IconProps } from "@jpmorganchase/uitk-icons";
=======
import { Button, ButtonProps, useForkRef } from "@salt-ds/core";
import { IconProps } from "@salt-ds/icons";
>>>>>>> a725a11c
import { ComponentType, forwardRef } from "react";
import { Tooltip, TooltipProps, useTooltip } from "../tooltip";

export type ContactActionProps = ButtonProps & {
  accessibleText?: string;
  tooltipProps?: TooltipProps;
} & (
    | {
        label: string;
        icon?: ComponentType<IconProps>;
      }
    | {
        label?: string;
        icon: ComponentType<IconProps>;
      }
  );

export const ContactAction = forwardRef<HTMLButtonElement, ContactActionProps>(
  function ContactAction(props, ref) {
    const { label, icon, accessibleText, tooltipProps, ...restProps } = props;

    const Icon = icon!;

    // const { getTooltipProps, getTriggerProps } = useTooltip({
    //   placement: "top",
    //   disabled: !accessibleText,
    // });

    // const { ref: triggerRef, ...triggerProps } = getTriggerProps<typeof Button>(
    //   {
    //     variant: "secondary",
    //     ...restProps,
    //   }
    // );

    // const handleRef = useForkRef(triggerRef, ref);

    return (
      <Tooltip
      // {...getTooltipProps({ title: accessibleText, ...tooltipProps })}
      >
        <Button
        // {...triggerProps} ref={handleRef}
        >
          {label ? label : <Icon />}
        </Button>
      </Tooltip>
    );
  }
);<|MERGE_RESOLUTION|>--- conflicted
+++ resolved
@@ -1,17 +1,5 @@
-<<<<<<< HEAD
-import {
-  Button,
-  ButtonProps,
-  Tooltip,
-  TooltipProps,
-  useForkRef,
-  // useTooltip,
-} from "@jpmorganchase/uitk-core";
-import { IconProps } from "@jpmorganchase/uitk-icons";
-=======
 import { Button, ButtonProps, useForkRef } from "@salt-ds/core";
 import { IconProps } from "@salt-ds/icons";
->>>>>>> a725a11c
 import { ComponentType, forwardRef } from "react";
 import { Tooltip, TooltipProps, useTooltip } from "../tooltip";
 
@@ -35,30 +23,29 @@
 
     const Icon = icon!;
 
-    // const { getTooltipProps, getTriggerProps } = useTooltip({
-    //   placement: "top",
-    //   disabled: !accessibleText,
-    // });
+    const { getTooltipProps, getTriggerProps } = useTooltip({
+      placement: "top",
+      disabled: !accessibleText,
+    });
 
-    // const { ref: triggerRef, ...triggerProps } = getTriggerProps<typeof Button>(
-    //   {
-    //     variant: "secondary",
-    //     ...restProps,
-    //   }
-    // );
+    const { ref: triggerRef, ...triggerProps } = getTriggerProps<typeof Button>(
+      {
+        variant: "secondary",
+        ...restProps,
+      }
+    );
 
-    // const handleRef = useForkRef(triggerRef, ref);
+    const handleRef = useForkRef(triggerRef, ref);
 
     return (
-      <Tooltip
-      // {...getTooltipProps({ title: accessibleText, ...tooltipProps })}
-      >
-        <Button
-        // {...triggerProps} ref={handleRef}
-        >
+      <>
+        <Button {...triggerProps} ref={handleRef}>
           {label ? label : <Icon />}
         </Button>
-      </Tooltip>
+        <Tooltip
+          {...getTooltipProps({ title: accessibleText, ...tooltipProps })}
+        />
+      </>
     );
   }
 );