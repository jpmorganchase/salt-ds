<<<<<<< HEAD
import { forwardRef, HTMLAttributes, useEffect, useMemo } from "react";
import { makePrefixer } from "@jpmorganchase/uitk-core";
=======
import { makePrefixer, useId } from "@jpmorganchase/uitk-core";
>>>>>>> 4d6abe42
import cn from "classnames";
import { forwardRef, HTMLAttributes, useEffect } from "react";
import { useContactDetailsContext } from "./internal";
import { Div } from "../typography";

const withBaseName = makePrefixer("uitkContactPrimaryInfo");

export interface ContactPrimaryInfoProps
  extends HTMLAttributes<HTMLDivElement> {
  text: string;
}

export const ContactPrimaryInfo = forwardRef<
  HTMLDivElement,
  ContactPrimaryInfoProps
>(function ContactPrimaryInfo(props, ref) {
  const {
    id: idProp,
    text,
    className,
    "aria-level": ariaLevel = 2,
    ...restProps
  } = props;
  const { setPrimary, setPrimaryId, secondaryId, tertiaryId, variant } =
    useContactDetailsContext();
  const id = useId(idProp);

  useEffect(() => {
    setPrimary(text || "");
    setPrimaryId(id);
    return () => {
      setPrimary(undefined);
      setPrimaryId(undefined);
    };
  }, [setPrimary, id, text, setPrimaryId]);

  return (
    <Div
      {...restProps}
      truncate
      maxRows={1}
      id={id}
      ref={ref}
      styleAs={variant === "default" ? "h2" : "h4"}
      className={cn(withBaseName(), className)}
      role="heading"
      aria-labelledby={`${id} ${secondaryId != null ? secondaryId : null} ${
        tertiaryId != null ? tertiaryId : null
      }`}
      aria-level={ariaLevel}
      data-testid="primary"
    >
      {text}
    </Div>
  );
});<|MERGE_RESOLUTION|>--- conflicted
+++ resolved
@@ -1,9 +1,4 @@
-<<<<<<< HEAD
-import { forwardRef, HTMLAttributes, useEffect, useMemo } from "react";
-import { makePrefixer } from "@jpmorganchase/uitk-core";
-=======
 import { makePrefixer, useId } from "@jpmorganchase/uitk-core";
->>>>>>> 4d6abe42
 import cn from "classnames";
 import { forwardRef, HTMLAttributes, useEffect } from "react";
 import { useContactDetailsContext } from "./internal";
