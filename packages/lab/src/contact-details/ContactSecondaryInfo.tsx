--- conflicted
+++ resolved
@@ -2,17 +2,8 @@
 import { IconProps } from "@jpmorganchase/uitk-icons";
 import cn from "classnames";
 import { ComponentType, forwardRef, HTMLAttributes, useEffect } from "react";
-<<<<<<< HEAD
 import { Div } from "../typography";
-import { useId } from "../utils";
 import { useContactDetailsContext, ValueComponentProps } from "./internal";
-=======
-import {
-  TruncatableValue,
-  useContactDetailsContext,
-  ValueComponentProps,
-} from "./internal";
->>>>>>> 15128e26
 
 const withBaseName = makePrefixer("uitkContactSecondaryInfo");
 
