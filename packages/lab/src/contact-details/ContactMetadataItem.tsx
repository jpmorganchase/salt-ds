import { makePrefixer } from "@jpmorganchase/uitk-core";
import { IconProps } from "@jpmorganchase/uitk-icons";
import { ComponentType, forwardRef, HTMLAttributes } from "react";
import { Div } from "../typography";
import { ValueComponentProps } from "./internal";
<<<<<<< HEAD
=======
import { MailLinkComponent } from "./";
>>>>>>> 4d6abe42

const withBaseName = makePrefixer("uitkContactMetadataItem");

export interface ContactMetadataItemProps
  extends HTMLAttributes<HTMLDivElement> {
  label?: string;
  value: string;
  icon?: ComponentType<IconProps>;
  ValueComponent?: ComponentType<ValueComponentProps>;
}

export const ContactMetadataItem = forwardRef<
  HTMLDivElement,
  ContactMetadataItemProps
>(function ContactMetadataItem(props, ref) {
  const { label, value, icon: Icon, ValueComponent, ...restProps } = props;
  return (
<<<<<<< HEAD
    <Div {...restProps} ref={ref} className={withBaseName()}>
      {!Icon ? <div className={withBaseName("label")}>{label}</div> : null}
      {Icon ? <Icon className={withBaseName("icon")} /> : null}

      {value}
    </Div>
=======
    <div {...restProps} ref={ref} className={withBaseName()}>
      {!Icon ? (
        <Div truncate maxRows={1} className={withBaseName("label")}>
          {label}
        </Div>
      ) : null}
      {Icon ? <Icon className={withBaseName("icon")} /> : null}

      {ValueComponent ? (
        <ValueComponent value={value} />
      ) : (
        <MailLinkComponent value={value} />
      )}
    </div>
>>>>>>> 4d6abe42
  );
});<|MERGE_RESOLUTION|>--- conflicted
+++ resolved
@@ -3,10 +3,7 @@
 import { ComponentType, forwardRef, HTMLAttributes } from "react";
 import { Div } from "../typography";
 import { ValueComponentProps } from "./internal";
-<<<<<<< HEAD
-=======
 import { MailLinkComponent } from "./";
->>>>>>> 4d6abe42
 
 const withBaseName = makePrefixer("uitkContactMetadataItem");
 
@@ -24,14 +21,6 @@
 >(function ContactMetadataItem(props, ref) {
   const { label, value, icon: Icon, ValueComponent, ...restProps } = props;
   return (
-<<<<<<< HEAD
-    <Div {...restProps} ref={ref} className={withBaseName()}>
-      {!Icon ? <div className={withBaseName("label")}>{label}</div> : null}
-      {Icon ? <Icon className={withBaseName("icon")} /> : null}
-
-      {value}
-    </Div>
-=======
     <div {...restProps} ref={ref} className={withBaseName()}>
       {!Icon ? (
         <Div truncate maxRows={1} className={withBaseName("label")}>
@@ -46,6 +35,5 @@
         <MailLinkComponent value={value} />
       )}
     </div>
->>>>>>> 4d6abe42
   );
 });