--- conflicted
+++ resolved
@@ -197,15 +197,7 @@
       {!isDisabled && !isReadOnly && validationStatus && (
         <StatusAdornment status={validationStatus} />
       )}
-<<<<<<< HEAD
-      {endAdornment && (
-        <div className={withBaseName("endAdornmentContainer")}>
-          {endAdornment}
-        </div>
-      )}
       <div className={withBaseName("activationIndicator")} />
-=======
->>>>>>> c3b945f0
     </div>
   );
 });