<<<<<<< HEAD
import {
  Button,
  ButtonProps,
  makePrefixer,
  Tooltip,
  useForkRef,
  // useTooltip,
} from "@jpmorganchase/uitk-core";
=======
import { Button, ButtonProps, makePrefixer, useForkRef } from "@salt-ds/core";
>>>>>>> a725a11c
import cx from "classnames";
import {
  forwardRef,
  SyntheticEvent,
  useCallback,
  useContext,
  useEffect,
  useRef,
  useState,
} from "react";
import { ToggleButtonGroupContext } from "./internal/ToggleButtonGroupContext";
import { Tooltip, useTooltip } from "../tooltip";

import "./ToggleButton.css";

const withBaseName = makePrefixer("saltToggleButton");

export type ToggleButtonToggleEventHandler = (
  event: SyntheticEvent<HTMLButtonElement>,
  toggled: boolean
) => void;

export interface ToggleButtonProps extends ButtonProps {
  "aria-label"?: string;
  "data-button-index"?: number;
  toggled?: boolean;
  tooltipText?: string;
  disableTooltip?: boolean;
  onToggle?: ToggleButtonToggleEventHandler;
}

export const ToggleButton = forwardRef<HTMLButtonElement, ToggleButtonProps>(
  (props, ref) => {
    const {
      "aria-label": ariaLabel,
      className,
      onToggle,
      toggled = false,
      tooltipText = ariaLabel,
      variant: variantProp = "primary",
      disabled: disabledProp,
      disableTooltip: disableTooltipProp,
      focusableWhenDisabled: focusableWhenDisabledProp,
      "data-button-index": index,
      ...restProps
    } = props;

    const [iconOnly, setIconOnly] = useState(false);
    const buttonRef = useRef<HTMLButtonElement>(null);
    const groupContext = useContext(ToggleButtonGroupContext);

    const handleIconOnlyButton = useCallback(
      (button: HTMLButtonElement | null) => {
        setIconOnly(
          button?.querySelector(".saltIcon") != null &&
            button?.childElementCount === 1
        );
      },
      [setIconOnly]
    );

    const {
      register,
      unregister,
      disabled = disabledProp,
      disableTooltip = disableTooltipProp,
      focusableWhenDisabled = focusableWhenDisabledProp,
      orientation = "horizontal",
      variant = variantProp,
    } = groupContext || {};

    useEffect(() => {
      if (
        index !== undefined &&
        register &&
        unregister &&
        (!disabled || focusableWhenDisabled)
      ) {
        register(buttonRef.current, index);

        return function cleanup() {
          unregister(index);
        };
      }
    }, [index, disabled, focusableWhenDisabled, register, unregister]);

    const handleToggle = (event: SyntheticEvent<HTMLButtonElement>) => {
      if (!disabled) {
        onToggle?.(event, !toggled);
      }
    };

    const tabIndex = toggled && !disabled ? 0 : -1;

    // const { getTooltipProps, getTriggerProps } = useTooltip({
    //   disabled: disableTooltip,
    //   placement: orientation === "horizontal" ? "bottom" : "right",
    // });

    // const { ref: triggerRef, ...triggerProps } = getTriggerProps<typeof Button>(
    //   {
    //     "aria-checked": toggled,
    //     "aria-label": ariaLabel,
    //     "aria-posinset": index !== undefined ? index + 1 : undefined,
    //     className: cx(
    //       withBaseName(),
    //       withBaseName(orientation),
    //       {
    //         [withBaseName("primary")]: variant === "primary",
    //         [withBaseName("cta")]: variant === "cta",
    //         [withBaseName("secondary")]: variant === "secondary",
    //         [withBaseName("toggled")]: toggled,
    //         [withBaseName("disabled")]: disabled,
    //         [withBaseName("iconOnly")]: iconOnly,
    //       },
    //       className
    //     ),
    //     onClick: handleToggle,
    //     disabled,
    //     focusableWhenDisabled,
    //     role: groupContext ? "radio" : "checkbox",
    //     tabIndex: groupContext ? tabIndex : undefined,
    //     variant,
    //     ...restProps,
    //   }
    // );

    // const handleButtonRef = useForkRef(ref, buttonRef);
    // const handleIconOnlyButtonRef = useForkRef(
    //   handleIconOnlyButton,
    //   handleButtonRef
    // );
    // const handleRef = useForkRef(triggerRef, handleIconOnlyButtonRef);

    return (
      <Tooltip
      // {...getTooltipProps({ title: tooltipText })}
      >
        <Button
        // {...triggerProps} ref={handleRef}
        />
      </Tooltip>
    );
  }
);<|MERGE_RESOLUTION|>--- conflicted
+++ resolved
@@ -1,15 +1,4 @@
-<<<<<<< HEAD
-import {
-  Button,
-  ButtonProps,
-  makePrefixer,
-  Tooltip,
-  useForkRef,
-  // useTooltip,
-} from "@jpmorganchase/uitk-core";
-=======
 import { Button, ButtonProps, makePrefixer, useForkRef } from "@salt-ds/core";
->>>>>>> a725a11c
 import cx from "classnames";
 import {
   forwardRef,
@@ -104,54 +93,51 @@
 
     const tabIndex = toggled && !disabled ? 0 : -1;
 
-    // const { getTooltipProps, getTriggerProps } = useTooltip({
-    //   disabled: disableTooltip,
-    //   placement: orientation === "horizontal" ? "bottom" : "right",
-    // });
+    const { getTooltipProps, getTriggerProps } = useTooltip({
+      disabled: disableTooltip,
+      placement: orientation === "horizontal" ? "bottom" : "right",
+    });
 
-    // const { ref: triggerRef, ...triggerProps } = getTriggerProps<typeof Button>(
-    //   {
-    //     "aria-checked": toggled,
-    //     "aria-label": ariaLabel,
-    //     "aria-posinset": index !== undefined ? index + 1 : undefined,
-    //     className: cx(
-    //       withBaseName(),
-    //       withBaseName(orientation),
-    //       {
-    //         [withBaseName("primary")]: variant === "primary",
-    //         [withBaseName("cta")]: variant === "cta",
-    //         [withBaseName("secondary")]: variant === "secondary",
-    //         [withBaseName("toggled")]: toggled,
-    //         [withBaseName("disabled")]: disabled,
-    //         [withBaseName("iconOnly")]: iconOnly,
-    //       },
-    //       className
-    //     ),
-    //     onClick: handleToggle,
-    //     disabled,
-    //     focusableWhenDisabled,
-    //     role: groupContext ? "radio" : "checkbox",
-    //     tabIndex: groupContext ? tabIndex : undefined,
-    //     variant,
-    //     ...restProps,
-    //   }
-    // );
+    const { ref: triggerRef, ...triggerProps } = getTriggerProps<typeof Button>(
+      {
+        "aria-checked": toggled,
+        "aria-label": ariaLabel,
+        "aria-posinset": index !== undefined ? index + 1 : undefined,
+        className: cx(
+          withBaseName(),
+          withBaseName(orientation),
+          {
+            [withBaseName("primary")]: variant === "primary",
+            [withBaseName("cta")]: variant === "cta",
+            [withBaseName("secondary")]: variant === "secondary",
+            [withBaseName("toggled")]: toggled,
+            [withBaseName("disabled")]: disabled,
+            [withBaseName("iconOnly")]: iconOnly,
+          },
+          className
+        ),
+        onClick: handleToggle,
+        disabled,
+        focusableWhenDisabled,
+        role: groupContext ? "radio" : "checkbox",
+        tabIndex: groupContext ? tabIndex : undefined,
+        variant,
+        ...restProps,
+      }
+    );
 
-    // const handleButtonRef = useForkRef(ref, buttonRef);
-    // const handleIconOnlyButtonRef = useForkRef(
-    //   handleIconOnlyButton,
-    //   handleButtonRef
-    // );
-    // const handleRef = useForkRef(triggerRef, handleIconOnlyButtonRef);
+    const handleButtonRef = useForkRef(ref, buttonRef);
+    const handleIconOnlyButtonRef = useForkRef(
+      handleIconOnlyButton,
+      handleButtonRef
+    );
+    const handleRef = useForkRef(triggerRef, handleIconOnlyButtonRef);
 
     return (
-      <Tooltip
-      // {...getTooltipProps({ title: tooltipText })}
-      >
-        <Button
-        // {...triggerProps} ref={handleRef}
-        />
-      </Tooltip>
+      <>
+        <Tooltip {...getTooltipProps({ title: tooltipText })} />
+        <Button {...triggerProps} ref={handleRef} />
+      </>
     );
   }
 );