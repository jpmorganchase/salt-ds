--- conflicted
+++ resolved
@@ -43,16 +43,11 @@
 export * from "./form-field-context-legacy";
 export * from "./form-group";
 export * from "./formatted-input";
-<<<<<<< HEAD
-export * from "./input";
-=======
 export {
   InputLegacy as Input,
   type InputLegacyProps as InputProps,
   StaticInputAdornment,
 } from "./input-legacy";
-export { Input as InputNext } from "./input-next";
->>>>>>> 24f44d8a
 export * from "./layer-layout";
 export * from "./list";
 export * from "./logo";
