--- conflicted
+++ resolved
@@ -1,22 +1,5 @@
 import { forwardRef, HTMLAttributes, useEffect, useState } from "react";
 import {
-<<<<<<< HEAD
-  ComponentType,
-  forwardRef,
-  HTMLAttributes,
-  MouseEvent,
-  ReactNode,
-  Ref,
-  useEffect,
-  useState,
-} from "react";
-import {
-  Button,
-  ButtonProps,
-  Link,
-  LinkProps,
-=======
->>>>>>> 0ca1702b
   makePrefixer,
   StatusIndicator,
   useAriaAnnouncer,
@@ -25,15 +8,12 @@
 } from "@salt-ds/core";
 import { clsx } from "clsx";
 
-<<<<<<< HEAD
+import getInnerText from "./internal/getInnerText";
+
 import { useWindow } from "@salt-ds/window";
 import { useComponentCssInjection } from "@salt-ds/styles";
 
 import bannerCss from "./Banner.css";
-=======
-import getInnerText from "./internal/getInnerText";
-import "./Banner.css";
->>>>>>> 0ca1702b
 
 export interface BannerProps extends HTMLAttributes<HTMLDivElement> {
   /**
