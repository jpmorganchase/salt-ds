import clsx from "clsx";
import { makePrefixer, StatusIndicator, Text, TextProps } from "@salt-ds/core";
import { useFormFieldPropsNext } from "../form-field-context-next";

import { useWindow } from "@salt-ds/window";
import { useComponentCssInjection } from "@salt-ds/styles";

import formFieldHelperTextCss from "./FormFieldHelperText.css";

const withBaseName = makePrefixer("saltFormFieldHelperText");

export const FormFieldHelperText = ({
  className,
  children,
  ...restProps
}: Omit<TextProps<"label">, "variant" | "styleAs">) => {
<<<<<<< HEAD
  const { window: targetWindow } = useWindow();
  useComponentCssInjection({
    testId: "salt-form-field-helper-text",
    css: formFieldHelperTextCss,
    window: targetWindow,
  });

  const { disabled, readOnly, validationStatus } = useFormFieldPropsNext();
=======
  const { a11yProps, disabled, readOnly, validationStatus } =
    useFormFieldPropsNext();
>>>>>>> 0ca1702b

  return (
    <div
      className={clsx(
        withBaseName(),
        { [withBaseName("withValidation")]: validationStatus },
        className
      )}
      id={a11yProps?.helperTextId}
    >
      {!disabled && !readOnly && validationStatus && (
        <StatusIndicator status={validationStatus} />
      )}
      <Text
        disabled={disabled}
        variant="secondary"
        styleAs="label"
        {...restProps}
      >
        {children}
      </Text>
    </div>
  );
};<|MERGE_RESOLUTION|>--- conflicted
+++ resolved
@@ -14,7 +14,6 @@
   children,
   ...restProps
 }: Omit<TextProps<"label">, "variant" | "styleAs">) => {
-<<<<<<< HEAD
   const { window: targetWindow } = useWindow();
   useComponentCssInjection({
     testId: "salt-form-field-helper-text",
@@ -22,11 +21,8 @@
     window: targetWindow,
   });
 
-  const { disabled, readOnly, validationStatus } = useFormFieldPropsNext();
-=======
   const { a11yProps, disabled, readOnly, validationStatus } =
     useFormFieldPropsNext();
->>>>>>> 0ca1702b
 
   return (
     <div
