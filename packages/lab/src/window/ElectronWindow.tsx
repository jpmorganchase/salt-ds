import {
<<<<<<< HEAD
  forwardRef,
  useCallback,
  useEffect,
  useLayoutEffect,
  useRef,
  useState,
} from "react";
import ReactDOM from "react-dom";

import { ToolkitProvider } from "@jpmorganchase/uitk-core";
import { windowType, Window as ToolkitWindow } from "./WindowContext";
import { useForkRef } from "../utils";
import { isDesktop } from "./electron-utils";
=======
  ToolkitProvider,
  useForkRef,
  useIsomorphicLayoutEffect,
  Window as ToolkitWindow,
  windowType,
} from "@jpmorganchase/uitk-core";
import { forwardRef, useCallback, useEffect, useRef, useState } from "react";
import ReactDOM from "react-dom";
import { isElectron, useProxyRef } from "./electron-utils";
>>>>>>> 5cea168c

import "./ElectronWindow.css";
import { useWindowParentContext, WindowParentContext } from "./desktop-utils";

const Window: windowType = forwardRef(function ElectronWindow(
  { className, children, id = "dialog", open = true, style = {}, ...rest },
  forwardedRef
) {
  const { top, left, position, ...styleRest } = style;

  const [mountNode, setMountNode] = useState<Element | null>(null);
  const [windowRef, setWindowRef] = useState<Window | null>(null);
  const windowRoot = useRef<HTMLDivElement>(null);

  const forkedRef = useForkRef(forwardedRef, windowRoot);

  if (!mountNode) {
    const win = window.open("", id);
    (win as Window).document.write(
      // eslint-disable-next-line no-restricted-globals
      `<html lang="en"><head><title>${id}</title><base href="${location.origin}"><style>body {margin: 0;}</style></head><body></body></html>`
    );
    document.head.querySelectorAll("style").forEach((htmlElement) => {
      (win as Window).document.head.appendChild(htmlElement.cloneNode(true));
    });
    const bodyElement = (win as Window).document.body;
    setMountNode(bodyElement);
    setWindowRef(win);
  }

  const parentWindow = useWindowParentContext();

  const closeWindow = useCallback(() => {
    // eslint-disable-next-line @typescript-eslint/no-unsafe-assignment
    const { ipcRenderer } = global as any;
    if (ipcRenderer) {
      // eslint-disable-next-line @typescript-eslint/no-unsafe-call,@typescript-eslint/no-unsafe-member-access
      ipcRenderer.send("window-close", { id: id });
    }
  }, [id]);

  useEffect(() => {
    setTimeout(() => {
      if (windowRoot.current) {
        // @ts-ignore
        const { scrollHeight: height, scrollWidth: width } = windowRoot.current;
        // @ts-ignore
        // eslint-disable-next-line @typescript-eslint/no-unsafe-assignment
        const { ipcRenderer } = global as any;
        if (ipcRenderer) {
          // eslint-disable-next-line @typescript-eslint/no-unsafe-call,@typescript-eslint/no-unsafe-member-access
          ipcRenderer.send("window-size", {
            id: id,
            height: Math.ceil(height + 1),
            width: Math.ceil(width + 1),
          });
        }
      }
    }, 80);
  });

  useEffect(() => {
    // eslint-disable-next-line @typescript-eslint/no-unsafe-assignment
    const { ipcRenderer } = global as any;
    if (ipcRenderer) {
      setTimeout(() => {
        // eslint-disable-next-line @typescript-eslint/no-unsafe-call,@typescript-eslint/no-unsafe-member-access
        ipcRenderer.send("window-ready", { id: id });
      }, 100);
    }

    return () => {
      closeWindow();
    };
  }, [closeWindow, windowRef, id]);

  useLayoutEffect(() => {
    setTimeout(() => {
      // eslint-disable-next-line @typescript-eslint/no-unsafe-assignment
      const { ipcRenderer } = global as any;
      if (ipcRenderer) {
        // eslint-disable-next-line @typescript-eslint/no-unsafe-call,@typescript-eslint/no-unsafe-member-access
        ipcRenderer.send("window-position", {
          id: id,
          parentWindowID: parentWindow.id,
          left: style.left,
          top: style.top,
        });
      }
    }, 90);
  }, [style]);

  return mountNode
    ? ReactDOM.createPortal(
        <ToolkitProvider>
          <WindowParentContext.Provider
            value={{
              top: (style.top as number) + parentWindow.top,
              left: (style.left as number) + parentWindow.left,
              id: id,
            }}
          >
            <div className="uitkWindow" ref={forkedRef}>
              <div className={className} style={{ ...styleRest }} {...rest}>
                {children}
              </div>
            </div>
          </WindowParentContext.Provider>
        </ToolkitProvider>,
        mountNode
      )
    : null;
});

export const ElectronWindow = isDesktop ? Window : ToolkitWindow;<|MERGE_RESOLUTION|>--- conflicted
+++ resolved
@@ -1,19 +1,5 @@
 import {
-<<<<<<< HEAD
-  forwardRef,
-  useCallback,
-  useEffect,
-  useLayoutEffect,
-  useRef,
-  useState,
-} from "react";
-import ReactDOM from "react-dom";
-
-import { ToolkitProvider } from "@jpmorganchase/uitk-core";
-import { windowType, Window as ToolkitWindow } from "./WindowContext";
-import { useForkRef } from "../utils";
-import { isDesktop } from "./electron-utils";
-=======
+  isDesktop,
   ToolkitProvider,
   useForkRef,
   useIsomorphicLayoutEffect,
@@ -22,8 +8,6 @@
 } from "@jpmorganchase/uitk-core";
 import { forwardRef, useCallback, useEffect, useRef, useState } from "react";
 import ReactDOM from "react-dom";
-import { isElectron, useProxyRef } from "./electron-utils";
->>>>>>> 5cea168c
 
 import "./ElectronWindow.css";
 import { useWindowParentContext, WindowParentContext } from "./desktop-utils";
@@ -100,7 +84,7 @@
     };
   }, [closeWindow, windowRef, id]);
 
-  useLayoutEffect(() => {
+  useIsomorphicLayoutEffect(() => {
     setTimeout(() => {
       // eslint-disable-next-line @typescript-eslint/no-unsafe-assignment
       const { ipcRenderer } = global as any;
