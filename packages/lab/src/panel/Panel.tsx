import { forwardRef, HTMLAttributes } from "react";
import cx from "classnames";
import { makePrefixer } from "@brandname/core";

import "./Panel.css";

/**
 * Panel component that acts as wrapper around a node
 *
 * @example
 * const PanelExample = () => (
 *   <Panel>
 *     <p>This is a panel around some text.</p>
 *   </Panel>
 * );
 *
 */

export interface PanelProps extends HTMLAttributes<HTMLDivElement> {
  /**
   * Determines the emphasis of the component. Must be one of: 'medium', 'high'.
   */
  emphasis?: "medium" | "high";
}

const withBaseName = makePrefixer("uitkPanel");

export const Panel = forwardRef<HTMLDivElement, PanelProps>(function Panel(
  { className, children, emphasis = "high", ...restProps },
  ref
) {
  return (
    <div
      className={cx(
        withBaseName(),
        {
<<<<<<< HEAD
          /* Both needed due to Panel using different default emphasis to container default */
          [`uitkEmphasisMedium`]: emphasis === "medium",
          [`uitkEmphasisHigh`]: emphasis === "high",
=======
          [`uitkEmphasisHigh`]: emphasis !== "medium",
>>>>>>> 7fe79627
        },
        className
      )}
      ref={ref}
      {...restProps}
    >
      {children}
    </div>
  );
});<|MERGE_RESOLUTION|>--- conflicted
+++ resolved
@@ -34,13 +34,7 @@
       className={cx(
         withBaseName(),
         {
-<<<<<<< HEAD
-          /* Both needed due to Panel using different default emphasis to container default */
-          [`uitkEmphasisMedium`]: emphasis === "medium",
-          [`uitkEmphasisHigh`]: emphasis === "high",
-=======
           [`uitkEmphasisHigh`]: emphasis !== "medium",
->>>>>>> 7fe79627
         },
         className
       )}
