--- conflicted
+++ resolved
@@ -21,18 +21,6 @@
   flex-wrap: wrap;
 }
 
-<<<<<<< HEAD
-.backwardsCompat .uitkBreadcrumbs-ol {
-  gap: 0;
-}
-
-.backwardsCompat .uitkBreadcrumbs-li {
-  padding: 2px;
-}
-
-.backwardsCompat .uitkBreadcrumbs-li,
-.backwardsCompat .uitkBreadcrumbs-separator {
-=======
 /* --- backwards compatible --- */
 
 .backwardsCompat.uitkBreadcrumbs .uitkBreadcrumbs-ol {
@@ -45,6 +33,5 @@
 
 .backwardsCompat.uitkBreadcrumbs .uitkBreadcrumbs-li,
 .backwardsCompat.uitkBreadcrumbs .uitkBreadcrumbs-separator {
->>>>>>> 4d6abe42
   margin-right: 6px;
 }