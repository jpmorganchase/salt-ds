.saltCircularProgress {
  color: var(--salt-text-primary-foreground);
  display: inline-flex;
  position: relative;
}

.saltCircularProgress-progressValue {
  align-items: center;
  color: var(--salt-text-primary-foreground);
  display: flex;
  font-family: var(--salt-text-fontFamily);
  font-size: var(--salt-text-label-fontSize);
  font-weight: var(--salt-text-label-fontWeight-strong);
  height: 100%;
  justify-content: center;
  left: 0;
  position: absolute;
  width: 100%;
}

<<<<<<< HEAD
.saltCircularProgress-disabled .saltCircularProgress-bar {
  border-color: var(--salt-accent-background-disabled);
}

.saltCircularProgress-disabled .saltCircularProgress-track {
  border-color: var(--salt-track-borderColor-disabled);
}

.saltCircularProgress-track {
  inline-size: calc(var(--salt-size-base) * 2);
  block-size: calc(var(--salt-size-base) * 2);
  border-style: var(--salt-track-borderStyle);
  border-width: var(--salt-track-borderWidth);
  border-radius: var(--salt-size-base);
  border-color: var(--salt-track-borderColor);
}

.saltCircularProgress-bar {
  inline-size: calc(var(--salt-size-base) * 2);
  block-size: calc(var(--salt-size-base) * 2);
  border-style: var(--salt-track-borderStyle);
  border-width: calc(var(--salt-size-adornment) * 0.5);
  border-radius: var(--salt-size-base);
  border-color: var(--salt-accent-background);
}

.saltCircularProgress-bars {
  position: absolute;
  inset-block-start: 0;
  inset-inline-start: 0;
  inline-size: 100%;
  block-size: 100%;
}

.saltCircularProgress-barOverlayRight,
.saltCircularProgress-barOverlayLeft {
  inline-size: 50%;
  block-size: 100%;
  transform-origin: 100% center;
  transform: rotate(180deg);
  overflow: hidden;
  position: absolute;
=======
.saltCircularProgress-railCircle {
  stroke: var(--salt-track-borderColor);
  stroke-width: var(--salt-track-borderWidth);
  r: var(--circularProgress-railCircle-radius);
>>>>>>> 97719a52
}

.saltCircularProgress-barSubOverlayRight,
.saltCircularProgress-barSubOverlayLeft {
  inline-size: 100%;
  block-size: 100%;
  transform-origin: 100% center;
  overflow: hidden;
  transform: rotate(-180deg);
}

.saltCircularProgress-barOverlayLeft {
  transform: rotate(0deg);
}<|MERGE_RESOLUTION|>--- conflicted
+++ resolved
@@ -16,15 +16,6 @@
   left: 0;
   position: absolute;
   width: 100%;
-}
-
-<<<<<<< HEAD
-.saltCircularProgress-disabled .saltCircularProgress-bar {
-  border-color: var(--salt-accent-background-disabled);
-}
-
-.saltCircularProgress-disabled .saltCircularProgress-track {
-  border-color: var(--salt-track-borderColor-disabled);
 }
 
 .saltCircularProgress-track {
@@ -61,12 +52,6 @@
   transform: rotate(180deg);
   overflow: hidden;
   position: absolute;
-=======
-.saltCircularProgress-railCircle {
-  stroke: var(--salt-track-borderColor);
-  stroke-width: var(--salt-track-borderWidth);
-  r: var(--circularProgress-railCircle-radius);
->>>>>>> 97719a52
 }
 
 .saltCircularProgress-barSubOverlayRight,
