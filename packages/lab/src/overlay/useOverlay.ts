import {
  arrow,
  flip,
  limitShift,
  offset,
  shift,
  useClick,
  useDismiss,
  useInteractions,
  useRole,
} from "@floating-ui/react-dom-interactions";
import {
  useControlled,
  useFloatingUI,
  UseFloatingUIProps,
} from "@jpmorganchase/uitk-core";
import {
  ComponentPropsWithoutRef,
  ComponentPropsWithRef,
  JSXElementConstructor,
  useCallback,
  useRef,
} from "react";
<<<<<<< HEAD
import { isDesktop } from "../window";
import { margin } from "../utils/marginMiddleware";
=======
import { OverlayProps } from "./Overlay";
>>>>>>> 5cea168c

export type UseOverlayProps = Partial<
  Pick<UseFloatingUIProps, "onOpenChange" | "open" | "placement">
>;

export function useOverlay(props: UseOverlayProps) {
  const { open: openProp, placement = "right", onOpenChange } = props;

  const arrowRef = useRef<HTMLDivElement | null>(null);

  const [open, setOpen] = useControlled({
    controlled: openProp,
    default: false,
    name: "Overlay",
    state: "open",
  });
  const handleOpenChange = (newOpen: boolean) => {
    setOpen(newOpen);
    onOpenChange?.(newOpen);
  };
  const middleware = isDesktop
    ? [margin(24), arrow({ element: arrowRef })]
    : [
        offset(24),
        flip(),
        shift({ limiter: limitShift() }),
        arrow({ element: arrowRef }),
      ];
  const {
    reference,
    floating,
    x,
    y,
    strategy,
    context,
    middlewareData,
    update,
  } = useFloatingUI({
    open,
    onOpenChange: handleOpenChange,
    placement,
    middleware: middleware,
  });

  const handleArrowRef = useCallback(
    (node: HTMLDivElement) => {
      arrowRef.current = node;
      update();
    },
    [update]
  );

  const { getFloatingProps, getReferenceProps } = useInteractions([
    useDismiss(context),
    useRole(context, { role: "dialog" }),
    useClick(context),
  ]);

  const getTriggerProps = <
    Element extends
      | keyof JSX.IntrinsicElements
      | JSXElementConstructor<any> = "div"
  >(
    userProps?: ComponentPropsWithoutRef<Element>
  ) => {
    return getReferenceProps({
      ...userProps,
      ref: reference,
    }) as ComponentPropsWithRef<Element>;
  };

  const getOverlayProps = (userProps?: OverlayProps) => {
    const arrowProps = {
      ref: handleArrowRef,
      style: {
        left: middlewareData.arrow?.x ?? "",
        top: middlewareData.arrow?.y ?? "",
      },
    };

    return {
      arrowProps,
      open,
      onOpenChange: handleOpenChange,
      ...getFloatingProps({
        // @ts-ignore
        "data-placement": placement,
        ...userProps,
        style: {
          top: y ?? "",
          left: x ?? "",
          position: strategy,
          ...(userProps?.style || {}),
        },
        ref: floating,
      }),
    } as OverlayProps;
  };

  return {
    getTriggerProps,
    getOverlayProps,
  };
}<|MERGE_RESOLUTION|>--- conflicted
+++ resolved
@@ -10,6 +10,7 @@
   useRole,
 } from "@floating-ui/react-dom-interactions";
 import {
+  isDesktop,
   useControlled,
   useFloatingUI,
   UseFloatingUIProps,
@@ -21,12 +22,9 @@
   useCallback,
   useRef,
 } from "react";
-<<<<<<< HEAD
-import { isDesktop } from "../window";
-import { margin } from "../utils/marginMiddleware";
-=======
 import { OverlayProps } from "./Overlay";
->>>>>>> 5cea168c
+
+import { margin } from "@jpmorganchase/uitk-core/src/utils/marginMiddleware";
 
 export type UseOverlayProps = Partial<
   Pick<UseFloatingUIProps, "onOpenChange" | "open" | "placement">
