import { makePrefixer, useForkRef, useId } from "@salt-ds/core";
import {
  Children,
  cloneElement,
  FocusEventHandler,
  forwardRef,
  HTMLAttributes,
  isValidElement,
  KeyboardEventHandler,
  MouseEvent,
  MouseEventHandler,
  ReactElement,
  useMemo,
} from "react";
import { clsx } from "clsx";
import {
  ListItemNext,
  ListItemNext as DefaultListItem,
<<<<<<< HEAD
  ListItemNextProps,
=======
>>>>>>> 16e472b1
} from "./ListItemNext";
import { useList } from "./useList";
import { useWindow } from "@salt-ds/window";
import { useComponentCssInjection } from "@salt-ds/styles";
import listNextCss from "./ListNext.css";

const withBaseName = makePrefixer("saltListNext");
const defaultEmptyMessage = "No data to display";

export interface ListNextProps extends HTMLAttributes<HTMLUListElement> {
  /**
   * If true, all items in list will be disabled.
   */
  disabled?: boolean;
  /**
   * Use to override the default empty message.
   */
  emptyMessage?: string;
  /**
   * The component used to render a ListItem instead of the default. This must itself render a ListItem,
   * must implement props that extend ListItemProps and must forward ListItem props to the ListItem.
   */
  ListItem?: ReactElement;
  /**
   * If `true`, the component will have no border.
   */
  borderless?: boolean;
  /**
   * If `true`, items in list will be deselectable.
   */
  deselectable?: boolean;
  /**
   * Optional id prop
   *
   * Used as suffix of List id: `list-{id}`
   */
  id?: string;
  /**
   * The number of items displayed in the visible area.
   * Note that this determines the max height of the list.
   */
  displayedItemCount?: number;
  // ListNextControlProps
  onBlur?: FocusEventHandler<HTMLUListElement>;
  onFocus?: FocusEventHandler<HTMLUListElement>;
  onKeyDown?: KeyboardEventHandler<HTMLUListElement>;
  onMouseDown?: MouseEventHandler<HTMLUListElement>;
  onSelect?: (item: number[]) => void;
  onHoverChange?: (item: number) => void;
  selectedIndexes?: number[];
  hoveredIndex?: number;
}

export const ListNext = forwardRef<HTMLUListElement, ListNextProps>(
  function ListNext(
    {
      borderless,
      children,
      className,
      disabled: disabledListProp,
      displayedItemCount: displayedItemCountProp,
      deselectable = false,
      ListItem = DefaultListItem,
      emptyMessage,
      id: idProp,
      onSelect,
      onHoverChange,
      onFocus,
      onBlur,
      onKeyDown,
      onMouseDown,
      style,
      selectedIndexes: selectedIndexesProp,
      hoveredIndex: hoveredIndexProp,
      ...rest
    },
    ref
  ) {
    const targetWindow = useWindow();
    useComponentCssInjection({
<<<<<<< HEAD
      testId: "salt-listNext",
=======
      testId: "salt-list-next",
>>>>>>> 16e472b1
      css: listNextCss,
      window: targetWindow,
    });

    const childrenCount = Children.count(children);
    const emptyList = childrenCount === 0;
<<<<<<< HEAD

    const listId = useId(idProp); // TODO: check why useId needs to return undefined
=======
    const selectedDisabled =
      Children.toArray(children).findIndex(
        (child) =>
          isValidElement(child) && child.props.disabled && child.props.selected
      ) !== -1;
    const disabled = disabledListProp || selectedDisabled;
    const listId = useId(idProp) || 'listNext'; // TODO: check why useId needs to return undefined
>>>>>>> 16e472b1

    const displayedItemCount = useMemo((): number => {
      // if no children, display empty message
      if (emptyList) return 1;
      // displayedItemCount takes precedence over childrenCount
      if (displayedItemCountProp)
        return Math.min(displayedItemCountProp, childrenCount);
      // if more than 4 children, display 4 tops
      return Math.min(4, childrenCount);
    }, [displayedItemCountProp, childrenCount, emptyList]);

    const {
      listRef,
      focusedIndex,
      selectedIndexes,
      activeDescendant,
      handleClick,
    } = useList({
      deselectable,
      displayedItemCount,
      onFocus,
      onHoverChange,
      onKeyDown,
      onBlur,
      onMouseDown,
      onSelect,
      selectedIndexesProp,
      hoveredIndexProp,
    });

    const selectedDisabled = useMemo(
      () =>
        Children.toArray(children).findIndex(
          (child, index) =>
            isValidElement(child) &&
            child.props.disabled &&
            selectedIndexes?.includes(index)
        ) !== -1,
      [children, selectedIndexes]
    );
    const disabled = disabledListProp || selectedDisabled;

    const forkedRef = useForkRef(ref, listRef);

    function renderEmpty() {
      return (
        <ListItemNext role="presentation" value="emptyMessage">
          {emptyMessage || defaultEmptyMessage}
        </ListItemNext>
      );
    }

    const renderContent = () => {
      return Children.map(
        children,
        (listItem: ReactElement<ListItemNextProps>, index) => {
          if (!isValidElement(listItem)) return;
          const { disabled: propDisabled, ...restListItemProps } =
            listItem.props;
          const listItemProps = {
            ...restListItemProps,
            disabled: propDisabled || disabled,
            onClick: (e: MouseEvent<HTMLUListElement>) => handleClick(e),
            focused: focusedIndex === index,
            selected: selectedIndexes?.includes(index),
            id: `list-${listId}--list-item--${index}`,
          };

<<<<<<< HEAD
          return cloneElement(listItem, { ...listItemProps });
        }
      );
=======
        return cloneElement(listItem, { ...listItemProps });
      });
>>>>>>> 16e472b1
    };
    const listStyles = {
      ...style,
      "--list-displayedItemCount": displayedItemCount,
    };

    return (
      <ul
        ref={forkedRef}
        className={clsx(
          withBaseName(),
          {
            [withBaseName("borderless")]: borderless,
            [withBaseName("focusable")]: !childrenCount,
          },
          className
        )}
        role="listbox"
        tabIndex={disabled ? -1 : 0}
        aria-activedescendant={disabled ? undefined : activeDescendant}
        style={listStyles}
        {...rest}
      >
        {emptyList ? renderEmpty() : renderContent()}
      </ul>
    );
  }
);<|MERGE_RESOLUTION|>--- conflicted
+++ resolved
@@ -16,10 +16,7 @@
 import {
   ListItemNext,
   ListItemNext as DefaultListItem,
-<<<<<<< HEAD
   ListItemNextProps,
-=======
->>>>>>> 16e472b1
 } from "./ListItemNext";
 import { useList } from "./useList";
 import { useWindow } from "@salt-ds/window";
@@ -100,21 +97,14 @@
   ) {
     const targetWindow = useWindow();
     useComponentCssInjection({
-<<<<<<< HEAD
-      testId: "salt-listNext",
-=======
       testId: "salt-list-next",
->>>>>>> 16e472b1
       css: listNextCss,
       window: targetWindow,
     });
 
     const childrenCount = Children.count(children);
     const emptyList = childrenCount === 0;
-<<<<<<< HEAD
-
-    const listId = useId(idProp); // TODO: check why useId needs to return undefined
-=======
+
     const selectedDisabled =
       Children.toArray(children).findIndex(
         (child) =>
@@ -122,7 +112,7 @@
       ) !== -1;
     const disabled = disabledListProp || selectedDisabled;
     const listId = useId(idProp) || 'listNext'; // TODO: check why useId needs to return undefined
->>>>>>> 16e472b1
+
 
     const displayedItemCount = useMemo((): number => {
       // if no children, display empty message
@@ -190,15 +180,9 @@
             selected: selectedIndexes?.includes(index),
             id: `list-${listId}--list-item--${index}`,
           };
-
-<<<<<<< HEAD
           return cloneElement(listItem, { ...listItemProps });
         }
       );
-=======
-        return cloneElement(listItem, { ...listItemProps });
-      });
->>>>>>> 16e472b1
     };
     const listStyles = {
       ...style,
