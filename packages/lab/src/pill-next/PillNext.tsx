--- conflicted
+++ resolved
@@ -1,33 +1,9 @@
-<<<<<<< HEAD
-import {
-  forwardRef,
-  ComponentPropsWithoutRef,
-  MouseEvent,
-  ReactNode,
-} from "react";
-import clsx from "clsx";
-import { useWindow } from "@salt-ds/window";
-import { useComponentCssInjection } from "@salt-ds/styles";
-import { Button, ButtonProps, makePrefixer, useButton } from "@salt-ds/core";
-import pillCss from "./PillNext.css";
-import { CloseIcon } from "@salt-ds/icons";
-
-export interface PillNextProps extends ComponentPropsWithoutRef<"button"> {
-  /* If true the pill will be disabled */
-  disabled?: boolean;
-  onClose?: (event: MouseEvent<HTMLButtonElement>) => void;
-  closeButtonProps?: ButtonProps;
-  /* Pass an element to render an icon descriptor on the left of the label */
-  icon?: ReactNode;
-}
-=======
 import { forwardRef, ComponentPropsWithoutRef } from "react";
 import clsx from "clsx";
 import { useWindow } from "@salt-ds/window";
 import { useComponentCssInjection } from "@salt-ds/styles";
 import { makePrefixer, useButton } from "@salt-ds/core";
 import pillCss from "./PillNext.css";
->>>>>>> 48f6c20c
 
 const withBaseName = makePrefixer("saltPillNext");
 
@@ -39,20 +15,12 @@
     {
       children,
       className,
-<<<<<<< HEAD
-      icon,
-      disabled,
-      onClose,
-      closeButtonProps,
-      ...restProps
-=======
       disabled,
       onKeyUp,
       onKeyDown,
       onClick,
       onBlur,
       ...rest
->>>>>>> 48f6c20c
     },
     ref
   ) {
@@ -74,32 +42,6 @@
     // eslint-disable-next-line @typescript-eslint/no-unused-vars
     const { tabIndex, ...restButtonProps } = buttonProps;
     return (
-<<<<<<< HEAD
-      <div className={clsx(withBaseName(), className)}>
-        <button
-          data-testid="pill"
-          ref={ref}
-          className={clsx(withBaseName("action"), withBaseName("clickable"), {
-            [withBaseName("active")]: active,
-            [withBaseName("disabled")]: disabled,
-          })}
-          {...restButtonProps}
-          {...restProps}
-        >
-          {icon}
-          <span className={withBaseName("label")}>{children}</span>
-        </button>
-        {onClose && (
-          <Button
-            data-testid="pill-close-button"
-            className={withBaseName("close-button")}
-            disabled={disabled}
-            onClick={onClose}
-            {...closeButtonProps}
-          >
-            <CloseIcon />
-          </Button>
-=======
       <button
         data-testid="pill"
         ref={ref}
@@ -108,7 +50,6 @@
           withBaseName("clickable"),
           { [withBaseName("active")]: active },
           className
->>>>>>> 48f6c20c
         )}
         {...restButtonProps}
         {...rest}
