<<<<<<< HEAD
import { useEffect, useMemo, useRef, useState } from "react";
import { useAriaAnnouncer } from "@jpmorganchase/uitk-core";
import { useMultiSelectComboBox } from "./useMultiSelectComboBox";
import { getAnnouncement } from "./getAnnouncement";
import { BaseComboBoxProps } from "./DefaultComboBox";
import { TokenizedInputBase, TokenizedInputProps } from "../../tokenized-input";
import { useFloatingUI } from "../../popper";
import { TooltipContext } from "../../tooltip";
import { ListBase, ListStateContext } from "../../list";
import { useForkRef } from "../../utils";
import { Portal } from "../../portal";
import { isDesktop, useWindow } from "../../window";
=======
>>>>>>> 5cea168c
import {
  flip,
  limitShift,
  shift,
  size,
} from "@floating-ui/react-dom-interactions";
import {
  Portal,
  TooltipContext,
  useAriaAnnouncer,
  useFloatingUI,
  useForkRef,
  useWindow,
} from "@jpmorganchase/uitk-core";
import { useEffect, useMemo, useRef, useState } from "react";
import { ListBase, ListStateContext } from "../../list";
import { TokenizedInputBase, TokenizedInputProps } from "../../tokenized-input";
import { BaseComboBoxProps } from "./DefaultComboBox";
import { getAnnouncement } from "./getAnnouncement";
import { useMultiSelectComboBox } from "./useMultiSelectComboBox";

export type MultiSelectComboBoxProps<Item> = BaseComboBoxProps<
  Item,
  "multiple"
> &
  Pick<
    TokenizedInputProps<Item>,
    | "onFocus"
    | "onBlur"
    | "onInputFocus"
    | "onInputBlur"
    | "onInputChange"
    | "onInputSelect"
    | "stringToItem"
  > & {
    InputProps?: Partial<TokenizedInputProps<Item>>;
    initialSelectedItem?: Item[];
    selectedItem?: Item[];
    multiSelect: true;
    delimiter?: string | string[];
  };

export function MultiSelectComboBox<Item>(
  props: MultiSelectComboBoxProps<Item>
) {
  const {
    ListItem,
    Tooltip,
    tooltipEnterDelay,
    tooltipLeaveDelay,
    tooltipPlacement,
    rootRef,
    listRef: listRefProp,
    rootWidth,
    listWidth,
    inputRef: inputRefProp,
    ...restProps
  } = props;

  const { announce } = useAriaAnnouncer({ debounce: 1000 });

  const expandButtonRef = useRef(null);
  const listRef = useRef(null);
  // Use callback ref as listRef could be null when it's closed
  const setListRef = useForkRef(listRef, listRefProp);

  const { inputRef, listContext, inputProps, listProps, inputHelpers } =
    useMultiSelectComboBox({
      ...restProps,
      expandButtonRef,
    });

  const { allowAnnouncement, disabled, value, ...restInputProps } = inputProps;
  const { isListOpen, itemCount, itemToString, source, ...restListProps } =
    listProps;

  const tooltipContext = useMemo(
    () => ({
      Tooltip,
      enterDelay: tooltipEnterDelay,
      leaveDelay: tooltipLeaveDelay,
      placement: tooltipPlacement,
    }),
    [Tooltip, tooltipEnterDelay, tooltipLeaveDelay, tooltipPlacement]
  );

  const firstItem = null;

  const allowAnnouncementRef = useRef(allowAnnouncement);
  useEffect(() => {
    allowAnnouncementRef.current = allowAnnouncement;
  }, [allowAnnouncement]);

  useEffect(() => {
    if (allowAnnouncementRef.current && value && firstItem) {
      announce(getAnnouncement(itemCount, firstItem));
    }
  }, [value, firstItem, itemCount, announce]);

  const [maxListHeight, setMaxListHeight] = useState<number | undefined>(
    undefined
  );
  const middleware = isDesktop
    ? []
    : [
        flip({
          fallbackPlacements: ["bottom-start", "top-start"],
        }),
        shift({ limiter: limitShift() }),
        size({
          apply({ availableHeight }) {
            setMaxListHeight(availableHeight);
          },
        }),
      ];
  const { reference, floating, x, y, strategy } = useFloatingUI({
    placement: "bottom-start",
    middleware: middleware,
  });

  useEffect(() => {
    if (rootRef.current) {
      reference(rootRef.current);
    }
  }, [rootRef, reference]);

  const Window = useWindow();

  return (
    <>
      <TooltipContext.Provider value={tooltipContext}>
        <TokenizedInputBase
          disabled={disabled}
          expandButtonRef={expandButtonRef}
          inputRef={useForkRef(inputRef, inputRefProp)}
          value={value}
          helpers={inputHelpers}
          {...restInputProps}
        />
      </TooltipContext.Provider>
      {rootRef.current && isListOpen && (
        <Portal>
          <Window
            ref={floating}
            style={{
              top: y ?? "",
              left: x ?? "",
              position: strategy,
              maxHeight: maxListHeight ?? "",
            }}
          >
            <TooltipContext.Provider value={tooltipContext}>
              <ListStateContext.Provider value={listContext}>
                <ListBase
                  {...{
                    ListItem,
                    disabled,
                    itemCount,
                    itemToString,
                    width: listWidth || rootWidth,
                    source,
                    ...restListProps,
                    listRef: setListRef,
                  }}
                  maxHeight={maxListHeight || listProps.maxHeight}
                />
              </ListStateContext.Provider>
            </TooltipContext.Provider>
          </Window>
        </Portal>
      )}
    </>
  );
}<|MERGE_RESOLUTION|>--- conflicted
+++ resolved
@@ -1,18 +1,3 @@
-<<<<<<< HEAD
-import { useEffect, useMemo, useRef, useState } from "react";
-import { useAriaAnnouncer } from "@jpmorganchase/uitk-core";
-import { useMultiSelectComboBox } from "./useMultiSelectComboBox";
-import { getAnnouncement } from "./getAnnouncement";
-import { BaseComboBoxProps } from "./DefaultComboBox";
-import { TokenizedInputBase, TokenizedInputProps } from "../../tokenized-input";
-import { useFloatingUI } from "../../popper";
-import { TooltipContext } from "../../tooltip";
-import { ListBase, ListStateContext } from "../../list";
-import { useForkRef } from "../../utils";
-import { Portal } from "../../portal";
-import { isDesktop, useWindow } from "../../window";
-=======
->>>>>>> 5cea168c
 import {
   flip,
   limitShift,
@@ -20,6 +5,7 @@
   size,
 } from "@floating-ui/react-dom-interactions";
 import {
+  isDesktop,
   Portal,
   TooltipContext,
   useAriaAnnouncer,
