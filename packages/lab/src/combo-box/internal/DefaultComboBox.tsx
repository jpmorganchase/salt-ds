--- conflicted
+++ resolved
@@ -1,4 +1,5 @@
 import {
+  isDesktop,
   Portal,
   TooltipContext,
   TooltipContextProps,
@@ -18,24 +19,6 @@
   useState,
 } from "react";
 
-<<<<<<< HEAD
-import { useComboBox } from "./useComboBox";
-import { getAnnouncement } from "./getAnnouncement";
-import { GetFilterRegex } from "../filterHelpers";
-import {
-  ListBase,
-  ListProps,
-  ListSelectionVariant,
-  ListStateContext,
-} from "../../list";
-import { useFloatingUI } from "../../popper";
-import { Input, InputProps } from "../../input";
-import { useForkRef } from "../../utils";
-import { TooltipContext, TooltipContextProps } from "../../tooltip";
-import { Portal } from "../../portal";
-import { isDesktop, Window } from "../../window";
-=======
->>>>>>> 5cea168c
 import {
   flip,
   limitShift,
