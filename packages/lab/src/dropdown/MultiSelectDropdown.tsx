--- conflicted
+++ resolved
@@ -5,6 +5,7 @@
   size,
 } from "@floating-ui/react-dom-interactions";
 import {
+  isDesktop,
   makePrefixer,
   Portal,
   useFloatingUI,
@@ -20,17 +21,6 @@
 import { useDropdown } from "./useDropdown";
 
 import "./Dropdown.css";
-<<<<<<< HEAD
-import { Portal } from "../portal";
-import { isDesktop, useWindow } from "../window";
-import {
-  flip,
-  limitShift,
-  shift,
-  size,
-} from "@floating-ui/react-dom-interactions";
-=======
->>>>>>> 5cea168c
 
 export type MultiSelectDropdownProps<Item = string> = DropdownProps<
   Item,
