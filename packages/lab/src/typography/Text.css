--- conflicted
+++ resolved
@@ -145,10 +145,6 @@
   font-weight: var(--uitk-typography-weight-semiBold);
 }
 
-<<<<<<< HEAD
-.backwardsCompat {
-=======
 .backwardsCompat.uitkText {
->>>>>>> 4d6abe42
   line-height: 1.3;
 }