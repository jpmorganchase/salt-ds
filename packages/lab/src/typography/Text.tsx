import {
<<<<<<< HEAD
  ElementType,
  ComponentPropsWithoutRef,
  CSSProperties,
  forwardRef,
} from "react";
=======
  makePrefixer,
  Tooltip,
  TooltipProps,
  useForkRef,
  useTooltip,
} from "@jpmorganchase/uitk-core";
>>>>>>> a6684716
import cx from "classnames";
import { CSSProperties, ElementType, forwardRef, HTMLAttributes } from "react";
import { useTruncation } from "./useTruncation";

import "./Text.css";

const withBaseName = makePrefixer("uitkText");

interface TextPropsBase<E extends ElementType> {
  /**
   * Represents the semantic element tag name as a string.
   * Defaults to 'div'
   */
  elementType?: ElementType;
  /**
   * When set, this will enforce the text to be truncated.
   */
  maxRows?: number;
  /**
   * If 'true', component will apply the logic for truncation. If 'false' then text will be displayed at 100% height and will show scrollbar if the parent restricts it's height.
   * Defaults to 'false'
   */
  truncate?: boolean;
  /**
   * If 'true' it will show the Tooltip only if the text is truncated.
   * Defaults to 'true'
   */
  showTooltip?: boolean;
  /**
   * Customise Tooltip
   */
  tooltipProps?: Partial<TooltipProps>;
  /**
   * Customize the Tooltip text
   */
  tooltipText?: string;
  /**
   * If 'true' the text will expand to 100% height, if 'false' text will collapse to 'maxRows'.
   *
   * When set, maxRows defaults to 1.
   *
   * When set, it will not show the tooltip when text is truncated.
   */
  expanded?: boolean;
  /**
   * Customise styling.
   */
  style?: CSSProperties;
  /**
   * Callback function triggered when overflow state changes.
   * @params [boolean] isOverflowed
   */
  onOverflowChange?: (isOverflowed: boolean) => unknown;
  /**
   * Override style for margin-top
   */
  marginTop?: number;
  /**
   * Override style for margin-bottom
   */
  marginBottom?: number;
  /**
   * Match styling to a specified heading
   */
  styleAs?: "h1" | "h2" | "h3" | "h4" | "label";
}

export type TextProps<E extends ElementType = "div"> = TextPropsBase<E> &
  Omit<ComponentPropsWithoutRef<E>, keyof TextPropsBase<E>>;

export const Text = forwardRef<HTMLElement, TextProps<ElementType>>(
  function Text(props, ref) {
    const {
      children,
      className,
      elementType = "div",
      expanded,
      marginBottom,
      marginTop,
      maxRows,
      onOverflowChange,
      showTooltip,
      style,
      styleAs,
      tooltipProps,
      tooltipText,
      truncate = false,
      ...restProps
    } = props;

    // Rendering
    const Component: ElementType = elementType;

    const getTruncatingComponent = () => {
      const { setContainerRef, hasTooltip, tooltipTextDefault, rows } =
        useTruncation(props, ref);

      const { getTooltipProps, getTriggerProps } = useTooltip({
        enterDelay: 150,
        placement: "top",
        disabled: !hasTooltip,
      });

      const { ref: triggerRef, ...triggerProps } = getTriggerProps({
        className: cx(withBaseName(), className, {
          [withBaseName("lineClamp")]: !expanded,
          [withBaseName(styleAs || "")]: styleAs,
        }),
        ...restProps,
        tabIndex: hasTooltip ? 0 : -1,
      });

      const handleRef = useForkRef(triggerRef, setContainerRef);

      return (
        <>
          <Component
            {...triggerProps}
            ref={handleRef}
            style={{
              marginTop,
              marginBottom,
              ...style,
              "--text-max-rows": rows,
            }}
          >
            {children}
          </Component>
          <Tooltip
            {...getTooltipProps({
              title: tooltipText || tooltipTextDefault,
              ...tooltipProps,
            })}
          />
        </>
      );
    };

    if (truncate) {
      return getTruncatingComponent();
    }

    return (
      <Component
        className={cx(withBaseName(), withBaseName("overflow"), className, {
          [withBaseName(styleAs || "")]: styleAs,
        })}
        {...restProps}
        ref={ref}
        style={{
          marginTop,
          marginBottom,
          ...style,
        }}
      >
        {children}
      </Component>
    );
  }
);<|MERGE_RESOLUTION|>--- conflicted
+++ resolved
@@ -1,18 +1,10 @@
 import {
-<<<<<<< HEAD
-  ElementType,
-  ComponentPropsWithoutRef,
-  CSSProperties,
-  forwardRef,
-} from "react";
-=======
   makePrefixer,
   Tooltip,
   TooltipProps,
   useForkRef,
   useTooltip,
 } from "@jpmorganchase/uitk-core";
->>>>>>> a6684716
 import cx from "classnames";
 import { CSSProperties, ElementType, forwardRef, HTMLAttributes } from "react";
 import { useTruncation } from "./useTruncation";
