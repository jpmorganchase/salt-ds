--- conflicted
+++ resolved
@@ -1,5 +1,8 @@
-<<<<<<< HEAD
-import { debounce, useIsomorphicLayoutEffect } from "@jpmorganchase/uitk-core";
+import {
+  debounce,
+  useForkRef,
+  useIsomorphicLayoutEffect,
+} from "@jpmorganchase/uitk-core";
 import {
   ElementType,
   ForwardedRef,
@@ -7,14 +10,6 @@
   useRef,
   useState,
 } from "react";
-=======
-import {
-  debounce,
-  useForkRef,
-  useIsomorphicLayoutEffect,
-} from "@jpmorganchase/uitk-core";
-import { ForwardedRef, useCallback, useRef, useState } from "react";
->>>>>>> a6684716
 import { TextProps } from "../typography";
 import { getComputedStyles } from "./getComputedStyles";
 
