import { Button, Text, makePrefixer, useIcon } from "@salt-ds/core";
import { useComponentCssInjection } from "@salt-ds/styles";
import { useWindow } from "@salt-ds/window";
import {
  type HTMLAttributes,
  type MouseEvent,
  type SyntheticEvent,
  forwardRef,
  useContext,
  useRef,
  useState,
} from "react";
import {
  CarouselDispatchContext,
  CarouselStateContext,
} from "./CarouselContext";

import carouselControlsCss from "./CarouselControls.css";

const withBaseName = makePrefixer("saltCarouselControls");

export interface CarouselControlsProps
  extends Omit<HTMLAttributes<HTMLDivElement>, "title"> {
  /**
   * Callback when Back button is clicked.
   */
  onPrevious?: (event: SyntheticEvent<HTMLButtonElement>) => void;
  /**
   * Callback when Next button is clicked.
   */
  onNext?: (event: SyntheticEvent<HTMLButtonElement>) => void;
  /**
   * Location of the label relative to the controls.
   *
   * Either 'left', or 'right'`.
   */
  labelPlacement?: "left" | "right";
  /**
   * If `true`, the carousel controls will be disabled.
   * **/
  disabled?: boolean;
}

export const CarouselControls = forwardRef<
  HTMLDivElement,
  CarouselControlsProps
>(function CarouselControls(
  {
    onPrevious,
    onNext,
    disabled,
    className,
    labelPlacement = "right",
    ...rest
  },
  ref,
) {
  const targetWindow = useWindow();
  useComponentCssInjection({
    testId: "salt-carousel-controls",
    css: carouselControlsCss,
    window: targetWindow,
  });
  const { slides, carouselId, firstVisibleSlideIndex, visibleSlides } =
    useContext(CarouselStateContext);
  const dispatch = useContext(CarouselDispatchContext);

  const slideCount = slides.size;
  const { NextIcon, PreviousIcon } = useIcon();

  const [isFocused, setIsFocused] = useState(false);
  function handleFocusCapture() {
    !isFocused && setIsFocused(true);
  }
  function handleBlurCapture() {
    isFocused && setIsFocused(false);
  }

  const prevButtonRef = useRef<HTMLButtonElement>(null);
  const nextButtonRef = useRef<HTMLButtonElement>(null);

  const slideIds = [...slides.keys()];
<<<<<<< HEAD
=======

>>>>>>> 9ce0d1bf
  const currentId = slideIds[firstVisibleSlideIndex] || null;
  const prevId = slideIds[firstVisibleSlideIndex - 1] || null;
  const nextId = slideIds[firstVisibleSlideIndex + 1] || null;

  const isOnFirstSlide = firstVisibleSlideIndex === 0;
  const isOnLastSlide = firstVisibleSlideIndex === slideCount - visibleSlides;
  const currentSlideLabel =
    (currentId && slides.get(currentId)?.getAttribute("aria-labelledby")) ||
    undefined;

  const currentSlideLabel =
    (currentId && slides.get(currentId)?.getAttribute("aria-labelledby")) ||
    undefined;

  const controlsLabel = slideCount >= 1 && (
    <Text
      as="span"
      aria-live="polite"
<<<<<<< HEAD
      aria-labelledby={visibleSlides === 1 ? currentSlideLabel : undefined}
=======
      aria-labelledby={
        visibleSlides === 1 && isFocused ? currentSlideLabel : undefined
      }
>>>>>>> 9ce0d1bf
    >
      <strong>
        {`${firstVisibleSlideIndex + 1} ${visibleSlides > 1 && slideCount > 1 ? ` - ${firstVisibleSlideIndex + visibleSlides}` : ""} of
        ${slideCount}`}
      </strong>
    </Text>
  );

  function handlePrevClick(event: MouseEvent<HTMLButtonElement>) {
    if (!prevId) return;
    dispatch({ type: "scroll", payload: prevId });
    onPrevious?.(event);
  }

  function handleNextClick(event: MouseEvent<HTMLButtonElement>) {
    if (!nextId) return;
    dispatch({ type: "scroll", payload: nextId });
    onNext?.(event);
  }

  return (
    <div
      className={withBaseName()}
      ref={ref}
      {...rest}
      onFocusCapture={handleFocusCapture}
      onBlurCapture={handleBlurCapture}
    >
      {labelPlacement === "left" && controlsLabel}
      <Button
        ref={prevButtonRef}
        focusableWhenDisabled
        appearance="bordered"
        sentiment="neutral"
        className={withBaseName("prev-button")}
        onClick={handlePrevClick}
        disabled={isOnFirstSlide || disabled}
        aria-controls={carouselId}
        aria-label={`Previous slide${visibleSlides > 1 ? "s" : ""}`}
      >
        <PreviousIcon aria-hidden />
      </Button>
      <Button
        ref={nextButtonRef}
        focusableWhenDisabled
        appearance="bordered"
        sentiment="neutral"
        className={withBaseName("next-button")}
        onClick={handleNextClick}
        disabled={isOnLastSlide || disabled}
        aria-controls={carouselId}
        aria-label={`Next slide${visibleSlides > 1 ? "s" : ""}`}
      >
        <NextIcon aria-hidden />
      </Button>
      {labelPlacement === "right" && controlsLabel}
    </div>
  );
});<|MERGE_RESOLUTION|>--- conflicted
+++ resolved
@@ -80,10 +80,7 @@
   const nextButtonRef = useRef<HTMLButtonElement>(null);
 
   const slideIds = [...slides.keys()];
-<<<<<<< HEAD
-=======
 
->>>>>>> 9ce0d1bf
   const currentId = slideIds[firstVisibleSlideIndex] || null;
   const prevId = slideIds[firstVisibleSlideIndex - 1] || null;
   const nextId = slideIds[firstVisibleSlideIndex + 1] || null;
@@ -102,13 +99,9 @@
     <Text
       as="span"
       aria-live="polite"
-<<<<<<< HEAD
-      aria-labelledby={visibleSlides === 1 ? currentSlideLabel : undefined}
-=======
       aria-labelledby={
         visibleSlides === 1 && isFocused ? currentSlideLabel : undefined
       }
->>>>>>> 9ce0d1bf
     >
       <strong>
         {`${firstVisibleSlideIndex + 1} ${visibleSlides > 1 && slideCount > 1 ? ` - ${firstVisibleSlideIndex + visibleSlides}` : ""} of
