--- conflicted
+++ resolved
@@ -34,13 +34,8 @@
           projectToken: ${{ secrets.CHROMATIC_PROJECT_TOKEN }}
           exitOnceUploaded: true
           # Turbosnap if this is not the main branch
-<<<<<<< HEAD
-          # onlyChanged: true
-          # externals: "packages/theme/**/*.css"
-=======
           onlyChanged: true
           externals: "packages/(theme|ag-grid-theme)/**"
->>>>>>> 6481f625
           skip: "changeset-release/*"
           autoAcceptChanges: "main"
           ignoreLastBuildOnBranch: "!(main)**"
