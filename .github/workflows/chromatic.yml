--- conflicted
+++ resolved
@@ -23,13 +23,8 @@
           cache: "yarn"
       - name: Install dependencies
         run: yarn
-<<<<<<< HEAD
-=======
-      - name: Build ag grid theme
-        run: yarn build:ag-grid-theme
       - name: Bundle css
         run: yarn bundle:css
->>>>>>> ba02e141
         # 👇 Adds Chromatic as a step in the workflow
       - name: Publish to Chromatic
         uses: chromaui/action-next@v1
