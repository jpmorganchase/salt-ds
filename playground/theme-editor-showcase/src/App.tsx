/* eslint-disable @typescript-eslint/no-unsafe-call */
import { useEffect, useState } from "react";
import { BrowserRouter } from "react-router-dom";

import { ThemeEditorApp } from "@jpmorganchase/theme-editor-app/src/ThemeEditorApp";
<<<<<<< HEAD
import {
  ElectronWindow,
  isDesktop,
  WindowContext,
} from "@jpmorganchase/uitk-lab";
=======
import { ElectronWindow } from "@jpmorganchase/uitk-lab/src/window";
import { WindowContext } from "@jpmorganchase/uitk-core/src/window";
import { isElectron } from "@jpmorganchase/uitk-lab/src/window/electron-utils";
>>>>>>> 5cea168c

import { CSSByPattern } from "@jpmorganchase/theme-editor";

import "./App.css";

export const App = () => {
  const [cssByPattern, setCSSByPattern] = useState<CSSByPattern[]>([]);

  useEffect(() => {
    if (isDesktop) {
      let cssString = "";
      cssByPattern?.forEach((element) => {
        cssString += element.cssObj;
      });
      // eslint-disable-next-line
      (window as any).ipcRenderer.send(
        "update-styles",
        `"${cssString.replaceAll("\n", "")}"`
      );
    }
  }, [cssByPattern]);

  const saveCSS = () => {
    if (isDesktop) {
      // eslint-disable-next-line
      (window as any).ipcRenderer.send("save-styles", cssByPattern);
    }
  };

  return (
    <WindowContext.Provider value={ElectronWindow}>
      <BrowserRouter>
        <ThemeEditorApp
          sendCSStoElectron={(cssByPattern: CSSByPattern[]) =>
            setCSSByPattern(cssByPattern)
          }
          saveCSSInElectron={saveCSS}
        />
      </BrowserRouter>
    </WindowContext.Provider>
  );
};<|MERGE_RESOLUTION|>--- conflicted
+++ resolved
@@ -3,17 +3,9 @@
 import { BrowserRouter } from "react-router-dom";
 
 import { ThemeEditorApp } from "@jpmorganchase/theme-editor-app/src/ThemeEditorApp";
-<<<<<<< HEAD
-import {
-  ElectronWindow,
-  isDesktop,
-  WindowContext,
-} from "@jpmorganchase/uitk-lab";
-=======
 import { ElectronWindow } from "@jpmorganchase/uitk-lab/src/window";
 import { WindowContext } from "@jpmorganchase/uitk-core/src/window";
-import { isElectron } from "@jpmorganchase/uitk-lab/src/window/electron-utils";
->>>>>>> 5cea168c
+import { isDesktop } from "@jpmorganchase/uitk-core";
 
 import { CSSByPattern } from "@jpmorganchase/theme-editor";
 
