--- conflicted
+++ resolved
@@ -20,15 +20,11 @@
       <UserBadgeIcon aria-hidden /> jane.smith@jpmchase.com
       <CloseIcon aria-hidden />
     </Pill>
-<<<<<<< HEAD
-    <PillGroup disabled aria-label="Select user roles">
-=======
     <PillGroup
       disabled
       selectionVariant="multiple"
       aria-label="Select user roles"
     >
->>>>>>> 49b46926
       <Pill value="admin">
         <UserAdminIcon aria-hidden /> Admin
       </Pill>
