--- conflicted
+++ resolved
@@ -3,11 +3,7 @@
 import { LocalizationProvider } from "@salt-ds/lab";
 import { clsx } from "clsx";
 import type { AppProps } from "next/app";
-<<<<<<< HEAD
 import { Metadata } from "../Metadata/index";
-import { ThemeProvider } from "../ThemeProvider";
-=======
->>>>>>> d0e2e2f0
 import * as saltComponents from "../components";
 import { amplitude, openSans, ptMono } from "../fonts";
 import * as saltLayouts from "../layouts";
