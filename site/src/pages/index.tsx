--- conflicted
+++ resolved
@@ -4,21 +4,15 @@
 import useDocusaurusContext from "@docusaurus/useDocusaurusContext";
 import Layout from "@theme/Layout";
 import HeroImage from "@site/static/img/hero_image.svg";
-<<<<<<< HEAD
-=======
 import PencilIcon from "@site/static/img/pencil.svg";
 import CodeIcon from "@site/static/img/code.svg";
 import ArrowsIcon from "@site/static/img/arrows.svg";
->>>>>>> 48025c04
 import { Button } from "@jpmorganchase/uitk-core";
 
 import styles from "./index.module.css";
 import Features from "../components/features/Features";
 import Card, { CardProps } from "../components/card/Card";
-<<<<<<< HEAD
 import Accordion from "../components/accordion/Accordion";
-=======
->>>>>>> 48025c04
 
 function HomepageHeader() {
   const { siteConfig } = useDocusaurusContext();
@@ -57,50 +51,31 @@
 
 const cards: CardProps[] = [
   {
-<<<<<<< HEAD
-    icon: "pencil",
-=======
     icon: <PencilIcon />,
->>>>>>> 48025c04
     title: "Get started",
     description:
       "Follow our simple step-by-step process for installing the Salt packages and Figma library, whether you’re a designer or developer. It also covers theming, styling and how to add other aspects of customization to suit your needs. ",
     url: "/getting-started",
     linkText: "Browse our getting started guides",
-<<<<<<< HEAD
-  },
-  {
-    icon: "code",
-=======
     keylineColor: "var(--uitk-color-purple-50)",
   },
   {
     icon: <CodeIcon />,
->>>>>>> 48025c04
     title: "Browse our components",
     description:
       "Our suite of React-based components is built accessibly from the ground up, fully customizable, usability tested and most importantly, lightweight. Find what you need to create simple forms and a license-free, fast DataGrid.",
     url: "/components",
     linkText: "Explore the component library",
-<<<<<<< HEAD
-  },
-  {
-    icon: "arrows",
-=======
     keylineColor: "var(--uitk-color-teal-50)",
   },
   {
     icon: <ArrowsIcon />,
->>>>>>> 48025c04
     title: "Make a contribution",
     description:
       "We welcome bug reports, fixes and other contributions, and would love to receive your feedback and suggestions. Use our GitHub templates to reach out to us.",
     url: "/contributing",
     linkText: "Learn more on how to contribute",
-<<<<<<< HEAD
-=======
     keylineColor: "var(--uitk-color-orange-30)",
->>>>>>> 48025c04
   },
 ];
 
@@ -116,12 +91,8 @@
         <Features heading="What to expect" listItems={features} />
         <div className={styles.cardContainer}>
           {cards.map((card, index) => {
-<<<<<<< HEAD
-            const { icon, title, description, url, linkText } = card;
-=======
             const { icon, title, description, url, linkText, keylineColor } =
               card;
->>>>>>> 48025c04
             return (
               <Card
                 key={index}
@@ -130,18 +101,12 @@
                 description={description}
                 url={url}
                 linkText={linkText}
-<<<<<<< HEAD
-=======
                 keylineColor={keylineColor}
->>>>>>> 48025c04
               />
             );
           })}
         </div>
-<<<<<<< HEAD
         <Accordion />
-=======
->>>>>>> 48025c04
       </div>
     </Layout>
   );
