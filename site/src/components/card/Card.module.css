.card,
.inlineCard {
  --ifm-link-hover-color: none;
  --ifm-link-decoration: none;
  --ifm-link-hover-decoration: none;
  --card-color: var(--uitk-color-white);
  --card-icon-background: #0e1b23;
  --uitkIcon-color: var(--uitk-color-gray-900);
}

.card.lightTheme,
.inlineCard.lightTheme {
  --card-background: var(--uitk-color-white);
  --card-color: var(--uitk-color-gray-900);
  --card-icon-background: var(--uitk-color-gray-10);
}

.cardTitle h2 {
  margin-top: var(--uitk-size-unit);
  margin-bottom: var(--uitk-size-unit);
}

.card {
  background-color: var(--card-background);
  color: var(--card-color);
  display: flex;
  flex-direction: column;
  gap: calc(var(--uitk-size-unit) * 3);
  flex: 1;
}

.inlineCard {
  background-color: var(--card-background);
  color: var(--card-color);
}

.card:hover,
<<<<<<< HEAD
.inlineCard:hover {
=======
.inlineCardContent:hover {
>>>>>>> 0a0afdf7
  box-shadow: var(--uitk-overlayable-shadow-borderRegion);
}

.card:hover .icon,
.inlineCard:hover .icon {
  transform: scale(1.1);
}

.cardTitle {
  display: flex;
  justify-content: space-between;
  align-items: center;
}

.inlineIcon {
  display: flex;
}

.iconContainer {
  width: 100%;
  text-align: center;
  padding: calc(var(--uitk-size-unit) * 5) 0;
  background-color: var(--card-icon-background);
}

.inlineCard .iconContainer {
  flex: 1;
}

.icon {
  transition: 0.5s all ease-in-out;
  max-width: 160px;
  max-height: 160px;
}

.cardContent {
  padding: 0 calc(var(--uitk-size-unit) * 2);
  display: flex;
  flex-direction: column;
  justify-content: space-between;
  flex: 1;
}

.cardDescription {
  color: var(--uitk-text-secondary-foreground);
}

.inlineCardContent {
  display: flex;
}

.inlineCardContent .textContainer {
  display: flex;
  flex-direction: column;
  justify-content: space-between;
  flex: 1;
}

.inlineCard .cardText {
  margin: calc(var(--uitk-size-unit) * 3) calc(var(--uitk-size-unit) * 5) var(--uitk-size-unit) calc(var(--uitk-size-unit) * 2);
}

.inlineCard .cardDescription {
  margin-bottom: var(--uitk-size-unit);
}

.inlineCard .cardFooter {
  text-decoration: underline;
}

.cardFooter {
  display: flex;
}

.cardFooter > p {
  margin-bottom: 0;
  text-decoration: underline;
}

.inlineCard .cardFooter > p {
  text-decoration: underline;
  padding-right: calc(var(--uitk-size-unit) / 3);
}

.cardFooter > svg {
  margin-top: calc(var(--uitk-size-unit) / 4);
}

.cardFooter:hover {
  color: var(--uitk-text-link-foreground-hover);
}

.keyline {
  height: 3px;
}

.animate {
  animation: swing-in-left-bck 5s cubic-bezier(0.175, 0.885, 0.32, 1.275) both;
}

@keyframes swing-in-left-bck {
  0% {
    transform: rotateY(-70deg);
    transform-origin: left;
    opacity: 0;
  }
  100% {
    transform: rotateY(0);
    transform-origin: left;
    opacity: 1;
  }
}

@media screen and (max-width: 1200px) {
  .inlineCard .cardText {
    margin-right: calc(var(--uitk-size-unit) * 2);
  }
}

@media screen and (max-width: 996px) {
  .iconContainer {
    padding: calc(var(--uitk-size-unit) * 2) 0;
  }

  .card {
    gap: calc(var(--uitk-size-unit) * 2);
  }
}<|MERGE_RESOLUTION|>--- conflicted
+++ resolved
@@ -35,11 +35,7 @@
 }
 
 .card:hover,
-<<<<<<< HEAD
-.inlineCard:hover {
-=======
 .inlineCardContent:hover {
->>>>>>> 0a0afdf7
   box-shadow: var(--uitk-overlayable-shadow-borderRegion);
 }
 
