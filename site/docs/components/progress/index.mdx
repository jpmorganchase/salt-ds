--- conflicted
+++ resolved
@@ -3,11 +3,7 @@
 sidebar:
   label: Progress 🚧
 data:
-<<<<<<< HEAD
   description: "A progress indicator gives the user an understanding of how long a system operation will take. You should use it when the operation will take more than a second to complete. Two components are available to accommodate different layout constraints: `CircularProgress` and `LinearProgress`."
-=======
-  description: "Circular Progress and Linear Progress communicate the status of an ongoing operation, such as file downloads or data uploads. The two components accommodate different layout constraints."
->>>>>>> d06066d8
 
   # Fill in the info from the content template's "Metadata" table below.
   # To omit optional items, comment them out with #
