---
# Leave the frontmatter as is
title:
  $ref: ./#/title
layout: DetailComponent
sidebar:
  exclude: true
data:
  $ref: ./#/data
---

<<<<<<< HEAD
### Using the `CircularProgress` and `LinearProgress` components

#### When to use `CircularProgress` and `LinearProgress`
=======
### Using the Progress components

#### When to use Progress

- When it’s possible to determine the length of time remaining for a task or operation to complete. This will reassure the user that it is being processed.
- To provide users with a visual indication of the status of an operation, or how much of a process is completed.
>>>>>>> d06066d8

- When the operation will take more than a second to complete, to reassure users that the operation is in progress.

<<<<<<< HEAD
#### When not to use `CircularProgress` and `LinearProgress`

- When an operation takes a short amount of time, as it may be confusing and distracting for users.

### Import

{/* Update the text and code snippet below as needed: */}

To import the `CircularProgress` and `LinearProgress` components from the core Salt package, use:
=======
- When a task or operation will take an indeterminate length of time to complete. Instead, use [`Spinner`](/salt/components/spinner).
- To indicate the loading of content on navigation. Instead, use [`Spinner`](/salt/components/spinner).

### Import

To import the `CircularProgress` and `LinearProgress` components from the lab Salt package, use:
>>>>>>> d06066d8

```js
import { CircularProgress } from "@salt-ds/lab";
// or
import { LinearProgress } from "@salt-ds/lab";
```

### Props

<<<<<<< HEAD
{/* Update packageName and componentName below as needed */}
{/* packageName is optional and defaults to "core" if omitted */}

=======
>>>>>>> d06066d8
#### `CircularProgress`

<PropsTable packageName="lab" componentName="CircularProgress" />

#### `LinearProgress`

<PropsTable packageName="lab" componentName="LinearProgress" /><|MERGE_RESOLUTION|>--- conflicted
+++ resolved
@@ -9,39 +9,22 @@
   $ref: ./#/data
 ---
 
-<<<<<<< HEAD
-### Using the `CircularProgress` and `LinearProgress` components
+### Using the components
 
-#### When to use `CircularProgress` and `LinearProgress`
-=======
-### Using the Progress components
-
-#### When to use Progress
+#### When to use
 
 - When it’s possible to determine the length of time remaining for a task or operation to complete. This will reassure the user that it is being processed.
 - To provide users with a visual indication of the status of an operation, or how much of a process is completed.
->>>>>>> d06066d8
-
 - When the operation will take more than a second to complete, to reassure users that the operation is in progress.
 
-<<<<<<< HEAD
-#### When not to use `CircularProgress` and `LinearProgress`
+#### When not to use
 
-- When an operation takes a short amount of time, as it may be confusing and distracting for users.
-
-### Import
-
-{/* Update the text and code snippet below as needed: */}
-
-To import the `CircularProgress` and `LinearProgress` components from the core Salt package, use:
-=======
 - When a task or operation will take an indeterminate length of time to complete. Instead, use [`Spinner`](/salt/components/spinner).
 - To indicate the loading of content on navigation. Instead, use [`Spinner`](/salt/components/spinner).
 
 ### Import
 
 To import the `CircularProgress` and `LinearProgress` components from the lab Salt package, use:
->>>>>>> d06066d8
 
 ```js
 import { CircularProgress } from "@salt-ds/lab";
@@ -51,12 +34,6 @@
 
 ### Props
 
-<<<<<<< HEAD
-{/* Update packageName and componentName below as needed */}
-{/* packageName is optional and defaults to "core" if omitted */}
-
-=======
->>>>>>> d06066d8
 #### `CircularProgress`
 
 <PropsTable packageName="lab" componentName="CircularProgress" />
