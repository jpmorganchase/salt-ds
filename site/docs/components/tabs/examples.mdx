---
title:
$ref: ./#/title
layout: DetailComponent
sidebar:
exclude: true
data:
$ref: ./#/data
---

<LivePreviewControls>
<LivePreview componentName="tabs" exampleName="MainTabstrip" >

## Main tabstrip (default)

<<<<<<< HEAD
## Main tabstrip (default)

=======
>>>>>>> e28a2114
The main tabstrip uses a border to separate the tabs from the rest of the page. You can align tabs inside the tabstrip can be aligned to the left, center or right. Use it to organize content across the main region of an interface under the app header.

### Best practices

The main tabstrip should span the width of the page.

</LivePreview>

<LivePreview componentName="tabs" exampleName="Inline" >

## Inline tabstrip

<<<<<<< HEAD
The inline tabstrip has no separator between the tabs and the content below. Use it within an area of a page to switch between related content. Like the main tabstrip, you can align the tabs to the left, center or right.
=======
The inline tabstrip has no separator between the tabs and the content below. You should use it within an area of a page to switch between related content. Like the main tabstrip, you can align the tabs to the left, center or right.
>>>>>>> e28a2114

### Best practices

Don’t use inline tabs standalone outside of the content region it is nested within.

</LivePreview>

<LivePreview componentName="tabs" exampleName="WithIcon" >

## With icon

[Icons](../icon) are optional and appear to the left of the label text. An icon can effectively signify the tab’s purpose, as it relates to its underlying content. Additional visual aid makes it easier for users to locate tabs.

### Best practices

Ensure that icon descriptors are used consistently across all tabs within the strip. This helps keep the tabs within the strip equally weighted.

</LivePreview>

<LivePreview componentName="tabs" exampleName="WithBadge" >

## With badge

Tabs can feature a [badge](../badge) that serves as a visual cue. They can inform users of additional context, notifications, or new content.

</LivePreview>
</LivePreviewControls><|MERGE_RESOLUTION|>--- conflicted
+++ resolved
@@ -13,11 +13,6 @@
 
 ## Main tabstrip (default)
 
-<<<<<<< HEAD
-## Main tabstrip (default)
-
-=======
->>>>>>> e28a2114
 The main tabstrip uses a border to separate the tabs from the rest of the page. You can align tabs inside the tabstrip can be aligned to the left, center or right. Use it to organize content across the main region of an interface under the app header.
 
 ### Best practices
@@ -30,11 +25,7 @@
 
 ## Inline tabstrip
 
-<<<<<<< HEAD
 The inline tabstrip has no separator between the tabs and the content below. Use it within an area of a page to switch between related content. Like the main tabstrip, you can align the tabs to the left, center or right.
-=======
-The inline tabstrip has no separator between the tabs and the content below. You should use it within an area of a page to switch between related content. Like the main tabstrip, you can align the tabs to the left, center or right.
->>>>>>> e28a2114
 
 ### Best practices
 
