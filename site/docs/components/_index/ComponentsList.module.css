.componentList {
  margin: calc(var(--uitk-size-unit) * 3) 0;
}

.componentList table {
  table-layout: fixed;
}

.componentList a span {
  text-decoration: underline;
}

.componentList td :first-child {
  display: flex;
  align-items: baseline;
  gap: var(--uitk-size-unit);
}

<<<<<<< HEAD
.componentList th span {
  vertical-align: top;
=======
.componentList th button {
  /* Remove button default styles so it's not visible but we retain its functionality for ADA purposes */
  --uitkButton-background-hover: transparent;
  --uitkButton-background: transparent;
  --uitkButton-background-active: transparent;
  --button-text-color-active: var(--button-text-color-hover);
  --uitkButton-width: 100%;
  --uitkButton-padding: 0;
  --uitkButton-text-color: none;
  --uitkButton-textTransform: none;
  --uitkButton-fontWeight: none;
  --uitkButton-letterSpacing: normal;
  --uitkButton-height: auto;
  --uitkIcon-color: inherit;
  --uitk-actionable-primary-foreground-active: var(--button-text-color-hover);

  display: inline;
}

.componentList th .headerContainer {
  display: flex;
  justify-content: space-between;
  align-items: center;
}

.componentList th .headerContainer div {
  display: flex;
  gap: calc(var(--uitk-size-unit) / 2);
>>>>>>> 071d0f52
}

.componentList .status svg {
  --icon-size: 12px;
}

.componentList .status.ready {
  --uitkIcon-color: var(--uitk-status-success-foreground);
}

.componentList .status.progress {
  --uitkIcon-color: var(--uitk-status-warning-foreground);
}

.componentList .status.backlog {
  --uitkIcon-color: var(--uitk-status-error-foreground);
}<|MERGE_RESOLUTION|>--- conflicted
+++ resolved
@@ -16,10 +16,6 @@
   gap: var(--uitk-size-unit);
 }
 
-<<<<<<< HEAD
-.componentList th span {
-  vertical-align: top;
-=======
 .componentList th button {
   /* Remove button default styles so it's not visible but we retain its functionality for ADA purposes */
   --uitkButton-background-hover: transparent;
@@ -48,7 +44,6 @@
 .componentList th .headerContainer div {
   display: flex;
   gap: calc(var(--uitk-size-unit) / 2);
->>>>>>> 071d0f52
 }
 
 .componentList .status svg {
