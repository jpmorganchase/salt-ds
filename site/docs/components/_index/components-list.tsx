/**
 * The development status of a Salt UI component.
 */
export const enum ComponentStatus {
  /**
   * The component has been released in the core package and
   * consumers can use it in production applications.
   */
  READY = "Ready",

  /**
   * Work on the component has begun (and therefore it MAY be
   * available in the labs package), but it is not yet complete
   * and therefore consumers are discouraged from using it in
   * production applications.
   */
  IN_PROGRESS = "In progress",

  /**
   * There is an intent to build this component, but work on it
   * has not yet started.
   */
  IN_BACKLOG = "In the backlog",

  /**
   * Can be used for situations where there is no Figma or React
   * version of a components.
   */
  NOT_APPLICABLE = "N/A",
}

/**
 * Descriptive metadata about a Salt UI component.
 */
export interface ComponentDetails {
  /**
   * The components name.
   *
   * This should be the title case, space-separated name of the
   * component. E.g. "Form Field", "Salt Provider"
   */
  name: string;

  /**
   * A brief description that can be used for cars and other places
   * that link to the component's page.
   *
   * May be a JSX element, if formatting is needed. In this case, the
   * outermost element(s) should be block-level ones like <p>, <ul>, etc.
   *
   * Only plain HTML elements should be used. Props like `style`, `className`
   * or anything that forces a particular style presentation must be omitted.
   *
   * The idea is that any UI component that renders a description could safely
   * insert this into something like a `<div>` and apply whatever formatting is
   * appropriate for its context.
   */
  description?: string | JSX.Element;

  /**
   * The status of the component's React implementation for developers.
   *
   * A `READY` status implies that a production-quality version of the
   * component has been released in the core NPM package. The
   * `availableInCoreSince` property should therefore also be set.
   */
  devStatus: ComponentStatus;

  /**
   * The status of the component's Figma implementation for designers.
   *
   * A `READY` status implies that a production-quality version of the
   * component has been released in the Figma library. The
   * `availableInFigmaSince` property should therefore also be set.
   */
  designStatus: ComponentStatus;

  /**
   * The version of Salt's core npm package in which this component was
   * first released.
   *
   * Should be the semantic version number without the 'v' prefix
   * (just as it appears in a `package.json`). E.g. "2.14.9".
   *
   * Only needed for components in the READY status.
   */
  availableInCoreSince?: string;

  /**
   * The version of Salt's Figma library in which this component was
   * first released.
   *
   * Should be the semantic version number without the 'v' prefix
   * (just as it appears in a `package.json`). E.g. "2.14.9".
   *
   * Only needed for components in the READY status.
   */
  availableInFigmaSince?: string;

  /**
   * A representative illustration or screenshot of the component
   * that can be used on cards and other places that link to the
   * component's page.
   *
   * Only needed for components in the READY status.
   */
  previewImage?: string;

  /**
   * The URL to this component's page on the Salt Storybook site.
   *
   * Only needed for components in the READY status.
   */
  storybookUrl?: string;
}

/**
 * Details for all the Salt components, sorted alphabetically by name.
 *
 * TODO: Manually maintained for now, but this should be automated as soon
 * as possible.
 *
 * When editing, please keep ensure you retain the alphatical ordering.
 * This makes things easier to find here in the code (and thus avoids
 * accidental duplicates).
 */
export const componentDetails: ComponentDetails[] = [
  {
    name: "Accordion",
    description:
      "Displays a series of panes containing summary content, which can then be expanded or collapsed to allow the user to show or hide content.",
    devStatus: ComponentStatus.IN_BACKLOG,
    designStatus: ComponentStatus.IN_BACKLOG,
  },
  {
    name: "Announcement Dialog",
    description:
      "Displays eye-catching and informative announcements that have an image or embedded video—without the need for a visual design resource—in two predefined layouts.",
    devStatus: ComponentStatus.IN_BACKLOG,
    designStatus: ComponentStatus.IN_BACKLOG,
  },
  {
    name: "App Header",
    description:
      "Provides main navigation and utility actions. It’s fully responsive and manages all layout changes internally, adjusting to different viewports or window sizes",
    devStatus: ComponentStatus.IN_BACKLOG,
    designStatus: ComponentStatus.IN_BACKLOG,
  },
  {
    name: "Avatar",
    description:
      "Represents a person. It has three variants to account for different types of data: photo, initials and a default version when neither is available.",
    devStatus: ComponentStatus.IN_BACKLOG,
    designStatus: ComponentStatus.IN_BACKLOG,
  },
  {
    name: "AG Grid Theme",
    // TODO: add description
    devStatus: ComponentStatus.IN_PROGRESS,
    designStatus: ComponentStatus.IN_PROGRESS,
  },
  {
    name: "Badge",
    description:
      "Indicates the number of outstanding items that need to be addressed. It appears on the top right of an element, that’s usually an icon.",
    devStatus: ComponentStatus.IN_BACKLOG,
    designStatus: ComponentStatus.IN_BACKLOG,
  },
  {
    name: "Banner",
    description:
      "Notifies the user of an error, a warning, a successfully-completed task or an information update. It spans the page or container width to give quick, non-disruptive feedback.",
    devStatus: ComponentStatus.IN_BACKLOG,
    designStatus: ComponentStatus.IN_BACKLOG,
  },
  {
    name: "Breadcrumbs",
    description:
      "Provides a space-efficient means of allowing quick navigation to previous levels, helping the user keep track of their current location within a hierarchy.",
    devStatus: ComponentStatus.IN_BACKLOG,
    designStatus: ComponentStatus.IN_BACKLOG,
  },
  {
    name: "Button",
    description:
      "Executes an action when the user interacts with it. There are three variants: Call-to-Action (CTA), primary and secondary buttons.",
    devStatus: ComponentStatus.READY,
<<<<<<< HEAD
    designStatus: ComponentStatus.READY,
    availableInCoreSince: "0.9.0",
=======
    designStatus: ComponentStatus.IN_BACKLOG,
    availableInCoreSince: "1.0.0",
>>>>>>> bfa03103
    storybookUrl:
      "https://uitk.pages.dev/?path=/docs/documentation-core-button--button-variants",
  },
  {
    name: "Button Bar",
    description:
      "Displays  two or more possible actions for a user to take, that are related to a task.",
    devStatus: ComponentStatus.IN_BACKLOG,
    designStatus: ComponentStatus.IN_BACKLOG,
  },
  {
    name: "Calendar",
    description:
      "Allows the user to specify a single day or range of dates by typing directly into an input field or selecting one from a calendar.",
    devStatus: ComponentStatus.IN_BACKLOG,
    designStatus: ComponentStatus.IN_BACKLOG,
  },
  {
    name: "Card",
    description:
      "Conveniently displays content that’s composed of different elements that have varied sizes or supported actions.",
    devStatus: ComponentStatus.IN_BACKLOG,
    designStatus: ComponentStatus.IN_BACKLOG,
  },
  {
    name: "Carousel",
    description:
      "Presents small groups of content as slides that are viewed in a continuous loop, within the same space.",
    devStatus: ComponentStatus.IN_BACKLOG,
    designStatus: ComponentStatus.IN_BACKLOG,
  },
  {
    name: "Cascading Menu",
    description:
      "Allows 10 or more items to be organized into categories and shown in different levels.",
    devStatus: ComponentStatus.IN_BACKLOG,
    designStatus: ComponentStatus.IN_BACKLOG,
  },
  {
    name: "Checkbox",
    description:
      "Enables the user to turn a specific value on or off. The value can be independent or a selection of one or more values from a given set of choices.",
    devStatus: ComponentStatus.IN_BACKLOG,
    designStatus: ComponentStatus.IN_BACKLOG,
  },
  {
    name: "Color Chooser",
    // TODO: add description
    devStatus: ComponentStatus.IN_BACKLOG,
    designStatus: ComponentStatus.IN_BACKLOG,
  },
  {
    name: "Combo Box",
    description:
      "Helps users select an item from a large list of options without scrolling. Typeahead functionality makes selection quicker and easier, while reducing errors.",
    devStatus: ComponentStatus.IN_BACKLOG,
    designStatus: ComponentStatus.IN_BACKLOG,
  },
  {
    // TODO: Not really a component. Should this be moved elsewhere?
    name: "Common Hooks",
    // TODO: add description
    devStatus: ComponentStatus.IN_BACKLOG,
    designStatus: ComponentStatus.IN_BACKLOG,
  },
  {
    name: "Contact Details",
    description:
      "Represents contacts and their known channels of communication, within an application.",
    devStatus: ComponentStatus.IN_BACKLOG,
    designStatus: ComponentStatus.IN_BACKLOG,
  },
  {
    name: "Content Status",
    description:
      "Displays information when content isn’t ready to be shown in a container component, and remains visible until the situation is resolved.",
    devStatus: ComponentStatus.IN_BACKLOG,
    designStatus: ComponentStatus.IN_BACKLOG,
  },
  {
    name: "Data Grid",
    // TODO: add description
    devStatus: ComponentStatus.IN_PROGRESS,
    designStatus: ComponentStatus.IN_PROGRESS,
  },
  {
    name: "Dialog",
    description:
      "Focuses the user’s attention on a particular task or piece of information by displaying a message in a window that opens over the application content.",
    devStatus: ComponentStatus.IN_BACKLOG,
    designStatus: ComponentStatus.IN_BACKLOG,
  },
  {
    name: "Dropdown",
    description:
      "Allows the user to select an item from an array of options that’s displayed in a list overlay—with the selected value displayed in the dropdown field.",
    devStatus: ComponentStatus.IN_BACKLOG,
    designStatus: ComponentStatus.IN_BACKLOG,
  },
  {
    name: "Experience Customization Wizard",
    description:
      "Enables the user to select preferences that personalize their experience within your application.",
    devStatus: ComponentStatus.IN_BACKLOG,
    designStatus: ComponentStatus.IN_BACKLOG,
  },
  {
    name: "File Drop Zone",
    description:
      "Provides a target area for the user to drag and drop files, such as documents or images—and automatically uploads them to the web application.",
    devStatus: ComponentStatus.IN_BACKLOG,
    designStatus: ComponentStatus.IN_BACKLOG,
  },
  {
    name: "Filterable List",
    description:
      "Allows items from an always-visible list to be filtered so the user can quickly locate and select items within a lengthy list.",
    devStatus: ComponentStatus.IN_BACKLOG,
    designStatus: ComponentStatus.IN_BACKLOG,
  },
  {
    name: "Form Field",
    description: "",
    devStatus: ComponentStatus.IN_PROGRESS,
    designStatus: ComponentStatus.IN_BACKLOG,
  },
  {
    name: "Formatted Input",
    description:
      "Provides an editable field that’s configured to accept values in a specific format.",
    devStatus: ComponentStatus.IN_BACKLOG,
    designStatus: ComponentStatus.IN_BACKLOG,
  },
  {
    name: "Icon",
    description:
      "Graphically represents an idea, concept or action. Icons visually reinforce or provide information for a specific task or context.",
    devStatus: ComponentStatus.READY,
<<<<<<< HEAD
    designStatus: ComponentStatus.READY,
    availableInCoreSince: "0.9.0",
=======
    designStatus: ComponentStatus.IN_BACKLOG,
    availableInCoreSince: "1.0.0",
>>>>>>> bfa03103
    storybookUrl:
      "https://uitk.pages.dev/?path=/docs/documentation-icons-icon--page",
  },
  {
    name: "Input",
    description:
      "Allows the user to enter arbitrary text and numeric values into an editable field, with no specific format defined.",
    devStatus: ComponentStatus.IN_BACKLOG,
    designStatus: ComponentStatus.IN_BACKLOG,
  },
  {
    name: "Layout",
    description:
      "Provides a series of versatile, flexible layouts that support the design of components and application UIs and can be used in multiple contexts.",
    devStatus: ComponentStatus.IN_BACKLOG,
    designStatus: ComponentStatus.NOT_APPLICABLE,
  },
  {
    name: "Link",
    description:
      "Navigates the user to a new page, and displays link text with a meaningful description.",
    devStatus: ComponentStatus.IN_PROGRESS,
    designStatus: ComponentStatus.NOT_APPLICABLE,
  },
  {
    name: "List",
    description:
      "Allows the user to select one or more items from an array of options. Long Lists are shown in a scrolling pane to provide access to all options in a space-efficient way.",
    devStatus: ComponentStatus.IN_BACKLOG,
    designStatus: ComponentStatus.IN_BACKLOG,
  },
  {
    name: "Logo",
    description:
      "Makes it easy to include a brand-compliant logo for a J.P. Morgan or Chase in your application.",
    devStatus: ComponentStatus.IN_BACKLOG,
    designStatus: ComponentStatus.IN_BACKLOG,
  },
  {
    name: "Menu Button",
    description:
      "Reveals a list of actions a user can take, with options displayed across a single level or multiple hierarchical levels.",
    devStatus: ComponentStatus.IN_BACKLOG,
    designStatus: ComponentStatus.IN_BACKLOG,
  },
  {
    name: "Metric",
    description:
      "Displays an important number value prominently. Indicators, icons or labels can be added to help provide context to the presented value.",
    devStatus: ComponentStatus.IN_BACKLOG,
    designStatus: ComponentStatus.IN_BACKLOG,
  },
  {
    name: "Overlay",
    description:
      "Mimics the behavior of a tooltip, while containing rich formatting.",
    devStatus: ComponentStatus.IN_BACKLOG,
    designStatus: ComponentStatus.IN_BACKLOG,
  },
  {
    name: "Pagination",
    description:
      "Helps the user navigate easily between large groups of content that’s separated into pages.",
    devStatus: ComponentStatus.IN_BACKLOG,
    designStatus: ComponentStatus.IN_BACKLOG,
  },
  {
    name: "Panel",
    description:
      'Organizes content areas in an application by providing expand/collapse behavior, its own scroll bar, and "floating" and "docked" states.',
    devStatus: ComponentStatus.IN_BACKLOG,
    designStatus: ComponentStatus.IN_BACKLOG,
  },
  {
    name: "Pill",
    description:
      "Provides multiple ways to label, tag or categorize content to allow users to trigger actions, make selections or filter results.",
    devStatus: ComponentStatus.IN_BACKLOG,
    designStatus: ComponentStatus.IN_BACKLOG,
  },
  {
    name: "Progress",
    description:
      "Indicates how long a system operation will take. Two variants are available for different layouts—Linear and Circular—with each in small, medium, and large.",
    devStatus: ComponentStatus.IN_BACKLOG,
    designStatus: ComponentStatus.IN_BACKLOG,
  },
  {
    name: "Query Input",
    description: (
      <>
        <p>
          Allows multiple options to be selected from a dataset (organised into
          categories) and displayed within the field as pills.
        </p>
        <p>
          It allows user-defined keywords to be defined as criteria and the
          scope of the query is controlled by an AND/OR boolean selector.
        </p>
      </>
    ),
    devStatus: ComponentStatus.IN_BACKLOG,
    designStatus: ComponentStatus.IN_BACKLOG,
  },
  {
    name: "Radio Button",
    description:
      "Allows the user to select one option at a time, from a set that’s vertically or horizontally aligned.",
    devStatus: ComponentStatus.IN_BACKLOG,
    designStatus: ComponentStatus.IN_BACKLOG,
  },
  {
    name: "Salt Provider",
    description: (
      <p>
        Allows you to inject <code>Theme</code> and <code>Density</code> into
        the root level of your application. Salt Provider is a multipurpose
        React Context provider.
      </p>
    ),
    devStatus: ComponentStatus.READY,
<<<<<<< HEAD
    designStatus: ComponentStatus.NOT_APPLICABLE,
    availableInCoreSince: "0.9.0",
=======
    designStatus: ComponentStatus.IN_BACKLOG,
    availableInCoreSince: "1.0.0",
>>>>>>> bfa03103
    storybookUrl:
      "https://uitk.pages.dev/?path=/docs/documentation-core-toolkit-provider--simple-toolkit-provider-touch-density",
  },
  {
    name: "Scrim",
    description:
      "Allows the user to enter a specific search term into an input field.",
    devStatus: ComponentStatus.IN_BACKLOG,
    designStatus: ComponentStatus.IN_BACKLOG,
  },
  {
    name: "Search Input",
    description:
      "Makes underlying content less prominent by providing  a temporary, semi-transparent layer over application content.",
    devStatus: ComponentStatus.IN_BACKLOG,
    designStatus: ComponentStatus.IN_BACKLOG,
  },
  {
    name: "Selectable Card",
    description:
      "Presents options that have a supporting image, title and description—for the user to make a selection from.",
    devStatus: ComponentStatus.IN_BACKLOG,
    designStatus: ComponentStatus.IN_BACKLOG,
  },
  {
    name: "Skip Link",
    description:
      "Helps keyboard users to navigate a page more quickly by skipping past repeated or generic content to move focus to a target element.",
    devStatus: ComponentStatus.IN_BACKLOG,
    designStatus: ComponentStatus.IN_BACKLOG,
  },
  {
    name: "Slider",
    description:
      "Enables the selection of a single value within a range of values that’s displayed horizontally or vertically, with the selected value shown in a tooltip.",
    devStatus: ComponentStatus.IN_BACKLOG,
    designStatus: ComponentStatus.IN_BACKLOG,
  },
  {
    name: "Spinner",
    description:
      "Visually represents a process that is taking an indeterminate time to complete.",
    devStatus: ComponentStatus.IN_BACKLOG,
    designStatus: ComponentStatus.IN_BACKLOG,
  },
  {
    name: "Split Button",
    description:
      "Gives the user the ability to perform a main action while having access to relevant, supplementary actions if needed.",
    devStatus: ComponentStatus.IN_BACKLOG,
    designStatus: ComponentStatus.IN_BACKLOG,
  },
  {
    name: "Status Indicator",
    description:
      "Helps to convey a message when used on its own or within another component. There are four severity levels, each with a distinctive indicator and color.",
    devStatus: ComponentStatus.READY,
<<<<<<< HEAD
    designStatus: ComponentStatus.READY,
    availableInCoreSince: "0.9.0",
=======
    designStatus: ComponentStatus.IN_BACKLOG,
    availableInCoreSince: "1.0.0",
>>>>>>> bfa03103
    storybookUrl:
      "https://uitk.pages.dev/?path=/docs/documentation-core-statusindicator--page",
  },
  {
    name: "Stepped Tracker",
    description:
      "Visually communicates a user’s progress through a linear process, giving the user context about where they are in the process and indicating the remaining steps.",
    devStatus: ComponentStatus.IN_BACKLOG,
    designStatus: ComponentStatus.IN_BACKLOG,
  },
  {
    name: "Stepper Input",
    description:
      "Displays a default numeric value that users can change by manually entering a value, or by increasing or decreasing the default value using the controls.",
    devStatus: ComponentStatus.IN_BACKLOG,
    designStatus: ComponentStatus.IN_BACKLOG,
  },
  {
    name: "Switch",
    description:
      "Allows the user to turn a specific value on or off from two choices—with the action having an immediate impact.",
    devStatus: ComponentStatus.IN_BACKLOG,
    designStatus: ComponentStatus.IN_BACKLOG,
  },
  {
    name: "Tabs",
    description:
      "Allows the user to switch between different panes of content.",
    devStatus: ComponentStatus.IN_BACKLOG,
    designStatus: ComponentStatus.IN_BACKLOG,
  },
  {
    name: "Tile",
    description:
      "Creates a repeated pattern of bite-size content that’s arranged horizontally or vertically.",
    devStatus: ComponentStatus.IN_BACKLOG,
    designStatus: ComponentStatus.IN_BACKLOG,
  },
  {
    name: "Text",
    description:
      "Includes attributes such as font weight, letter spacing, size, line height, paragraph spacing, case, text decoration and emphasis levels.",
    devStatus: ComponentStatus.IN_PROGRESS,
    designStatus: ComponentStatus.NOT_APPLICABLE,
  },
  {
    name: "Theme",
    // TODO: add description
    devStatus: ComponentStatus.IN_PROGRESS,
    designStatus: ComponentStatus.IN_BACKLOG,
    availableInCoreSince: "1.0.0",
  },
  {
    name: "Toast",
    description:
      "Displays a small pop-up notification that’s usually short-lived and shown in response to a user action or system event that’s unrelated to the user’s current focus.",
    devStatus: ComponentStatus.IN_BACKLOG,
    designStatus: ComponentStatus.IN_BACKLOG,
  },
  {
    name: "Toggle Button",
    description:
      "Allows the user to switch between two possible states, or a related, grouped set of options.",
    devStatus: ComponentStatus.IN_BACKLOG,
    designStatus: ComponentStatus.IN_BACKLOG,
  },
  {
    name: "Tokenized Input",
    description:
      "Provides an input field for text that’s converted into a pill within the field when the user enters a delimiting character.",
    devStatus: ComponentStatus.IN_BACKLOG,
    designStatus: ComponentStatus.IN_BACKLOG,
  },
  {
    name: "Toolbar",
    description:
      "Gives users access to multiple action buttons that are relevant to what they’re focused on, to increase task efficiency.",
    devStatus: ComponentStatus.IN_BACKLOG,
    designStatus: ComponentStatus.IN_BACKLOG,
  },
  {
    name: "Tooltip",
    description:
      "Displays an explanation or provides more information about an error or warning condition, when the user’s  mouse hovers over a target element.",
    devStatus: ComponentStatus.IN_BACKLOG,
    designStatus: ComponentStatus.IN_BACKLOG,
  },
  {
    name: "Tree",
    description:
      "Provides a visual representation of items, referred to as nodes, in a hierarchical parent-child relationship.",
    devStatus: ComponentStatus.IN_BACKLOG,
    designStatus: ComponentStatus.IN_BACKLOG,
  },
  {
    name: "Vertical Navigation",
    description:
      "Provides access to other destinations or functionality within an application, as a secondary navigation pattern, in the form of a left-aligned hierarchical list.",
    devStatus: ComponentStatus.IN_BACKLOG,
    designStatus: ComponentStatus.IN_BACKLOG,
  },
  {
    name: "Window",
    description:
      'Allow developers using desktop platforms to inject their own "window" or abstraction layer for use in components that are rendered to their own layer.',
    devStatus: ComponentStatus.IN_BACKLOG,
    designStatus: ComponentStatus.IN_BACKLOG,
  },
  {
    name: "Wizard",
    description:
      "Allows a workflow-based task to be displayed in a sequence of manageable steps, for easier completion.",
    devStatus: ComponentStatus.IN_BACKLOG,
    designStatus: ComponentStatus.IN_BACKLOG,
  },
];<|MERGE_RESOLUTION|>--- conflicted
+++ resolved
@@ -185,13 +185,8 @@
     description:
       "Executes an action when the user interacts with it. There are three variants: Call-to-Action (CTA), primary and secondary buttons.",
     devStatus: ComponentStatus.READY,
-<<<<<<< HEAD
     designStatus: ComponentStatus.READY,
-    availableInCoreSince: "0.9.0",
-=======
-    designStatus: ComponentStatus.IN_BACKLOG,
     availableInCoreSince: "1.0.0",
->>>>>>> bfa03103
     storybookUrl:
       "https://uitk.pages.dev/?path=/docs/documentation-core-button--button-variants",
   },
@@ -330,13 +325,8 @@
     description:
       "Graphically represents an idea, concept or action. Icons visually reinforce or provide information for a specific task or context.",
     devStatus: ComponentStatus.READY,
-<<<<<<< HEAD
     designStatus: ComponentStatus.READY,
-    availableInCoreSince: "0.9.0",
-=======
-    designStatus: ComponentStatus.IN_BACKLOG,
     availableInCoreSince: "1.0.0",
->>>>>>> bfa03103
     storybookUrl:
       "https://uitk.pages.dev/?path=/docs/documentation-icons-icon--page",
   },
@@ -458,13 +448,8 @@
       </p>
     ),
     devStatus: ComponentStatus.READY,
-<<<<<<< HEAD
     designStatus: ComponentStatus.NOT_APPLICABLE,
-    availableInCoreSince: "0.9.0",
-=======
-    designStatus: ComponentStatus.IN_BACKLOG,
     availableInCoreSince: "1.0.0",
->>>>>>> bfa03103
     storybookUrl:
       "https://uitk.pages.dev/?path=/docs/documentation-core-toolkit-provider--simple-toolkit-provider-touch-density",
   },
@@ -522,13 +507,8 @@
     description:
       "Helps to convey a message when used on its own or within another component. There are four severity levels, each with a distinctive indicator and color.",
     devStatus: ComponentStatus.READY,
-<<<<<<< HEAD
     designStatus: ComponentStatus.READY,
-    availableInCoreSince: "0.9.0",
-=======
-    designStatus: ComponentStatus.IN_BACKLOG,
     availableInCoreSince: "1.0.0",
->>>>>>> bfa03103
     storybookUrl:
       "https://uitk.pages.dev/?path=/docs/documentation-core-statusindicator--page",
   },
