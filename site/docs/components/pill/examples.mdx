--- conflicted
+++ resolved
@@ -20,34 +20,6 @@
 
 <LivePreview componentName="pill" exampleName="Closable" />
 
-<<<<<<< HEAD
-## Selectable pill group
-
-When placed inside a `PillGroup`, pills can be made selectable. Selectable pills can be toggled on or off to represent a choice or selection. A visible checkbox provides the user with a clear visual cue that the accompanying pill is selectable.
-
-Selectable pills are used in groups of two or more, never as a standalone pill component.
-
-### Best practices
-
-- Selectable pill groups should be wrapped in a [`FormField`](/salt/components/form-field) component to provide a visible label and optionally help text.
-- When selectable pill groups don't have a visible label, ensure the group has an accessible name by using `aria-label` or `aria-labelledby`.
-
-<LivePreview componentName="pill" exampleName="SelectableDefault" />
-
-### Wrapping
-
-A group of selectable pills can wrap for smaller screens or to save space when there are many items.
-
-<LivePreview componentName="pill" exampleName="SelectableWrapping" />
-
-## With icons
-
-Visually reinforce the theme or action of the pill by using left or right icons.
-
-### Best practices
-
-- If the pill is closable or selectable, avoid using an icon on the right side.
-=======
 ## Grouped
 
 Pills can be grouped together using the `PillGroup` component.
@@ -74,7 +46,6 @@
 ## With icons
 
 Visually reinforce the theme or action of the pill by using icons.
->>>>>>> 49b46926
 
 <LivePreview componentName="pill" exampleName="Icon" />
 
