---
title:
  $ref: ./#/title
layout: DetailComponent
sidebar:
  exclude: true
data:
  $ref: ./#/data
---

## Using the component

### When to use

- To organize selections that don’t necessarily belong to the same category or need to be arranged in a certain way.
<<<<<<< HEAD
- To trigger an immediate action—such as filtering a view of content by a specific property or going to a new page contextually related to the pill.
=======
- To trigger an immediate action such as filtering a view of content by a specific property.
>>>>>>> 49b46926
- To enable an action that could change depending on the context. In a messaging application, you could use pills to display predefined replies that change depending on the received message.

### When not to use

<<<<<<< HEAD
- To organize selections belonging to the same category in a clear hierarchical way. Instead, use [Checkbox](/salt/components/checkbox).
- To switch between views (e.g., Grid view vs. Card view). Instead, use [ToggleButton](/salt/components/toggle-button).
- For binary actions that take effect immediately. Instead, use [Switch](/salt/components/switch).
- For actions that do not dynamically change with the context. Instead, use [Button](/salt/components/button).
- For labeling. Instead, use [Tag](/salt/components/tag).
=======
- To organize selections belonging to the same category in a clear hierarchical way. Instead, use [`Checkbox`](/salt/components/checkbox).
- To switch between views (e.g., Grid view vs. Card view). Instead, use [`ToggleButton`](/salt/components/toggle-button).
- For binary actions that take effect immediately. Instead, use [`Switch`](/salt/components/switch).
- For actions that do not dynamically change with the context. Instead, use [`Button`](/salt/components/button).
- For labeling. Instead, use [`Tag`](/salt/components/tag).
>>>>>>> 49b46926

## Content

- Content should be succinct, often one or a couple of words. Avoid using sentences.
- Keep pill labels as simple as possible, given the limited space
<<<<<<< HEAD
- Use title or sentence case when labeling pills. This maintains a visual distinction between Pill and Button, which always has uppercase labels.
=======
- Use title or sentence case when labeling pills. This maintains a visual distinction between [`Pill`](/salt/components/pill) and [`Button`](/salt/components/button), which always has uppercase labels.
>>>>>>> 49b46926

## Import

To import `Pill` and related components from the core Salt package, use:

```js
import { Pill, PillGroup } from “@salt-ds/core”;
```

## Props

### `Pill`

<PropsTable componentName="Pill" packageName="core" />

### `PillGroup`

<PropsTable componentName="PillGroup" packageName="core" /><|MERGE_RESOLUTION|>--- conflicted
+++ resolved
@@ -13,38 +13,22 @@
 ### When to use
 
 - To organize selections that don’t necessarily belong to the same category or need to be arranged in a certain way.
-<<<<<<< HEAD
-- To trigger an immediate action—such as filtering a view of content by a specific property or going to a new page contextually related to the pill.
-=======
 - To trigger an immediate action such as filtering a view of content by a specific property.
->>>>>>> 49b46926
 - To enable an action that could change depending on the context. In a messaging application, you could use pills to display predefined replies that change depending on the received message.
 
 ### When not to use
 
-<<<<<<< HEAD
-- To organize selections belonging to the same category in a clear hierarchical way. Instead, use [Checkbox](/salt/components/checkbox).
-- To switch between views (e.g., Grid view vs. Card view). Instead, use [ToggleButton](/salt/components/toggle-button).
-- For binary actions that take effect immediately. Instead, use [Switch](/salt/components/switch).
-- For actions that do not dynamically change with the context. Instead, use [Button](/salt/components/button).
-- For labeling. Instead, use [Tag](/salt/components/tag).
-=======
 - To organize selections belonging to the same category in a clear hierarchical way. Instead, use [`Checkbox`](/salt/components/checkbox).
 - To switch between views (e.g., Grid view vs. Card view). Instead, use [`ToggleButton`](/salt/components/toggle-button).
 - For binary actions that take effect immediately. Instead, use [`Switch`](/salt/components/switch).
 - For actions that do not dynamically change with the context. Instead, use [`Button`](/salt/components/button).
 - For labeling. Instead, use [`Tag`](/salt/components/tag).
->>>>>>> 49b46926
 
 ## Content
 
 - Content should be succinct, often one or a couple of words. Avoid using sentences.
 - Keep pill labels as simple as possible, given the limited space
-<<<<<<< HEAD
-- Use title or sentence case when labeling pills. This maintains a visual distinction between Pill and Button, which always has uppercase labels.
-=======
 - Use title or sentence case when labeling pills. This maintains a visual distinction between [`Pill`](/salt/components/pill) and [`Button`](/salt/components/button), which always has uppercase labels.
->>>>>>> 49b46926
 
 ## Import
 
