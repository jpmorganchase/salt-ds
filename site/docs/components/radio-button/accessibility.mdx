--- conflicted
+++ resolved
@@ -8,11 +8,6 @@
   $ref: ./#/data
 ---
 
-<<<<<<< HEAD
-## Best practices
-
-=======
->>>>>>> e28a2114
 ## Keyboard interactions
 
 <KeyboardControls>
