---
title:
  $ref: ./#/title
layout: DetailComponent
sidebar:
  exclude: true
data:
  $ref: ./#/data
---

## Default overlay

The basic overlay component allows the user to expose and interact with supplemental information. The overlay remains persistent until the user dismisses it.

<LivePreview componentName="overlay" exampleName="Default" />

## Placement

Use the `placement` prop to position overlay content to the `top`, `bottom`, `left` or `right` of the trigger element.

<<<<<<< HEAD
  </LivePreview>
<LivePreview componentName="overlay" exampleName="WithHeader">

## With header

`OverlayHeader` follows our standardized header for container components and app regions, and it can be added as a child of the `OverlayPanel` component to provide a structured header for overlay. The header includes a title and actions that follows our [Header Block pattern](/salt/patterns/header-block). This approach is recommended over using the `OverlayPanelCloseButton` separately.

</LivePreview>
  <LivePreview componentName="overlay" exampleName="LongContent">
=======
<LivePreview componentName="overlay" exampleName="Placement" />

## Close button

`OverlayPanelCloseButton` can be added as a child of the `OverlayPanel` component to render a close button in the top right corner of the OverlayPanel. You can pass the `onClick` prop like with any `Button` component to handle the close button click.

<LivePreview componentName="overlay" exampleName="CloseButton" />
>>>>>>> ea8b4e3b

## Long content

When overlay content extends beyond the set height, the content defaults to scroll. The close button remains sticky and accessible at all times.

<LivePreview componentName="overlay" exampleName="LongContent" />

## With actions

With actions, users can decide if interacting with content in the overlay should close the overlay. This example shows how activating the **Export** button triggers the export function, closes the overlay, and returns focus to the trigger element.

<<<<<<< HEAD
  </LivePreview>
<LivePreview componentName="overlay" exampleName="CloseButton">

## Deprecated Close button

`OverlayPanelCloseButton` can be added as a child of the `OverlayPanel` component to render a close button in the top right corner of the OverlayPanel. You can pass the `onClick` prop like with any `Button` component to handle the close button click.

**Note:** `OverlayPanelCloseButton` is deprecated. Use the prop `actions` within `OverlayHeader` instead.

</LivePreview>
=======
<LivePreview componentName="overlay" exampleName="WithActions" />

## 🚧 With header

`OverlayHeader`'s update follows our standardized header for container components and app regions, and it can be added as a child of the `OverlayPanel` component to provide a structured header for overlay. The header includes a title and actions that follows our Header Block pattern. This approach is recommended over using the `OverlayPanelCloseButton` separately.

**Note:** This change is currently in Lab.
>>>>>>> ea8b4e3b

<LivePreview componentName="overlay" exampleName="WithHeader" /><|MERGE_RESOLUTION|>--- conflicted
+++ resolved
@@ -18,25 +18,13 @@
 
 Use the `placement` prop to position overlay content to the `top`, `bottom`, `left` or `right` of the trigger element.
 
-<<<<<<< HEAD
-  </LivePreview>
-<LivePreview componentName="overlay" exampleName="WithHeader">
+<LivePreview componentName="overlay" exampleName="Placement" />
 
-## With header
+## Header
 
 `OverlayHeader` follows our standardized header for container components and app regions, and it can be added as a child of the `OverlayPanel` component to provide a structured header for overlay. The header includes a title and actions that follows our [Header Block pattern](/salt/patterns/header-block). This approach is recommended over using the `OverlayPanelCloseButton` separately.
 
-</LivePreview>
-  <LivePreview componentName="overlay" exampleName="LongContent">
-=======
-<LivePreview componentName="overlay" exampleName="Placement" />
-
-## Close button
-
-`OverlayPanelCloseButton` can be added as a child of the `OverlayPanel` component to render a close button in the top right corner of the OverlayPanel. You can pass the `onClick` prop like with any `Button` component to handle the close button click.
-
-<LivePreview componentName="overlay" exampleName="CloseButton" />
->>>>>>> ea8b4e3b
+<LivePreview componentName="overlay" exampleName="WithHeader" />
 
 ## Long content
 
@@ -48,9 +36,7 @@
 
 With actions, users can decide if interacting with content in the overlay should close the overlay. This example shows how activating the **Export** button triggers the export function, closes the overlay, and returns focus to the trigger element.
 
-<<<<<<< HEAD
-  </LivePreview>
-<LivePreview componentName="overlay" exampleName="CloseButton">
+<LivePreview componentName="overlay" exampleName="WithActions" />
 
 ## Deprecated Close button
 
@@ -58,15 +44,4 @@
 
 **Note:** `OverlayPanelCloseButton` is deprecated. Use the prop `actions` within `OverlayHeader` instead.
 
-</LivePreview>
-=======
-<LivePreview componentName="overlay" exampleName="WithActions" />
-
-## 🚧 With header
-
-`OverlayHeader`'s update follows our standardized header for container components and app regions, and it can be added as a child of the `OverlayPanel` component to provide a structured header for overlay. The header includes a title and actions that follows our Header Block pattern. This approach is recommended over using the `OverlayPanelCloseButton` separately.
-
-**Note:** This change is currently in Lab.
->>>>>>> ea8b4e3b
-
-<LivePreview componentName="overlay" exampleName="WithHeader" />+<LivePreview componentName="overlay" exampleName="CloseButton" />