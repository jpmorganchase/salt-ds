--- conflicted
+++ resolved
@@ -10,63 +10,6 @@
 
 <LivePreviewControls>
 
-<<<<<<< HEAD
-    <LivePreview componentName="card" exampleName="Default" >
-
-## Default
-
-    </LivePreview>
-
-    <LivePreview componentName="card" exampleName="Secondary" >
-
-## Secondary
-
-    </LivePreview>
-
-    <LivePreview componentName="card" exampleName="Actions" >
-
-## Adding actions
-
-If you intend to add any links or buttons within your card, use a default card rather than interactable card to ensure the component is accessible.
-</LivePreview>
-
-    <LivePreview componentName="card" exampleName="InteractableCard" >
-
-## Interactable card
-
-Use the `InteractableCard` component to make the entire card interactable. Don't use any focusable elements within interactable cards. To use as a link, wrap `Card` in [`Link`](../link).
-
-Avoid adding too much content to interactable cards. All users should be able to read them easily, and it shouldn't take too long for a screen reader tool to read out the content.
-</LivePreview>
-
-    <LivePreview componentName="card" exampleName="SecondaryInteractableCard" >
-
-## Secondary interactable card
-
-    </LivePreview>
-
-    <LivePreview componentName="card" exampleName="DisabledInteractableCard" >
-
-## Disabled interactable card
-
-Set `disabled={true}` to apply disabled styling to interactable cards.
-
-Make sure to also apply `disabled={true}` to any nested components, such as `Text`, to ensure disabled styling also applies to the content.
-</LivePreview>
-
-    <LivePreview componentName="card" exampleName="AccentVariations" >
-
-## Accent variations
-
-Use the `accentPlacement` prop to position the accent bar to the left, right, top or bottom of an interactable card.
-</LivePreview>
-
-    <LivePreview componentName="card" exampleName="MultipleCards" >
-
-## Multiple cards
-
-You can use layout components to group card components together.
-=======
 <LivePreview componentName="card" exampleName="Default" displayName="Card" >
 ### Card
 
@@ -120,7 +63,6 @@
 - By default, the card components accent color uses `--salt-container-primary-borderColor` or `--salt-container-secondary-borderColor` depending on the variant.
 - When there is a need to associate a brand or product color to the accent bar, you can override `--saltCard-accentColor` with the desired color.
 
->>>>>>> fb4a0ce7
 </LivePreview>
 
 </LivePreviewControls>