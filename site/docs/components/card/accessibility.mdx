--- conflicted
+++ resolved
@@ -8,9 +8,6 @@
   $ref: ./#/data
 ---
 
-<<<<<<< HEAD
-## Keyboard interactions
-=======
 In adherence to accessibility standards, the boundaries of a user interface component are only subjective to the 3:1 contrast minimum if they serve to identify the components purpose.
 
 Salt card components incorporate subtle borders as part of their design. To ensure these cards meet accessibility criteria, it’s imperative to check that any content (i.e., text or icon) used within them maintain a minimum contrast ratio of 4:5:1 against the card background. This can be achieved by using the `--salt-content-*` tokens.
@@ -23,8 +20,7 @@
 
 Salt provides layout components that can help achieve this.
 
-### Keyboard interactions
->>>>>>> fb4a0ce7
+## Keyboard interactions
 
 <KeyboardControls>
 <KeyboardControl keyOrCombos="Tab">
