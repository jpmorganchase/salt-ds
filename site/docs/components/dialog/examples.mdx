---
title:
  $ref: ./#/title
layout: DetailComponent
sidebar:
  exclude: true
data:
  $ref: ./#/data
---

## Default

The dialog displays with a header, content area, and action bar. The component is modal, meaning it prevents interaction with the rest of the UI while open and must be addressed by clicking one of the action buttons or dismissing with the close button in `DialogHeader`. If the content of the dialog extends beyond the end of the screen, the `DialogContent` area will become scrollable.

<LivePreview componentName="dialog" exampleName="Default" />

## Sizes

`Dialog` has 3 sizes: `small`, `medium` and `large`. The size you should choose depends on the amount of content you have. The widths of all three dialog sizes are responsive to the Salt breakpoints. This ensures the dialog remains entirely visible in the viewport and its size is optimized for the viewport size (e.g., dialogs appear larger within smaller viewports for ease of visibility).

Choose the appropriate dialog size for the scenario.

### Best practices

Dialog sizes are typically used for different scenarios:

- Small dialogs are used for simple alerts, quick selections or confirmations that require either no or quick action from the user.
- Medium dialogs contain additional components or layouts such as grouped preferences that require increased user input.
- Large dialogs usually contain more complex layouts and can display a series of tasks to complete, such as a form within a wizard.

### Size table (width)

| **Viewport size** | **Breakpoint (px)** | **Small (%)** | **Medium (%)** | **Large (%)** |
| ----------------- | ------------------- | ------------- | -------------- | ------------- |
| Extra small       | 0-599               | 100%          | 100%           | 100%          |
| Small             | 600-959             | 56%           | 84%            | 96%           |
| Medium            | 960-1279            | 36%           | 68%            | 84%           |
| Large             | 1280-1919           | 24%           | 48%            | 72%           |
| Extra large       | >1920               | 24%           | 48%            | 72%           |

### Size table (height)

| **Viewport size** | **Breakpoint (px)** | **Small (%)** | **Medium (%)** | **Large (%)** |
| ----------------- | ------------------- | ------------- | -------------- | ------------- |
| All sizes         | All breakpoints     | 48%           | 72%            | 84%           |

<LivePreview componentName="dialog" exampleName="Sizes" />

## Accent

For default dialogs, you can pass the `accent` prop to `DialogHeader` which accepts a boolean to render an accent bar in the header of the dialog. You cannot render the accent bar when a status is also being rendered.

<<<<<<< HEAD
</LivePreview>
<LivePreview componentName="dialog" exampleName="WithHeader" >
  ##  Header

`DialogHeader` follows our standardized header for container components and app regions, and it can be added to provide a structured header for dialog. The header includes a title and actions that follows our [Header Block pattern](/salt/patterns/header-block).

</LivePreview>
<LivePreview componentName="dialog" exampleName="Preheader" >
  ## Preheader

You can use the optional `preheader` prop to render a preheader above the main header of your dialog

</LivePreview>
  
<LivePreview componentName="dialog" exampleName="Info" >
=======
<LivePreview componentName="dialog" exampleName="WithoutAccent" />

## Close button

You can also render the `DialogCloseButton` as a child of the `Dialog` component to render a close button in the top right corner of the dialog. You can pass the `onClick` prop like with any `Button` component to handle the close button click.

<LivePreview componentName="dialog" exampleName="CloseButton" />

## Preheader

You can use the optional `preheader` prop to render a preheader above the main header of your dialog

<LivePreview componentName="dialog" exampleName="Preheader" />
>>>>>>> ea8b4e3b

## Info

Use the info status when you need to display general information.

An info icon displays alongside a header and supporting message.

Don’t use the info dialog when the information concerns an issue. Instead, use the error or warning dialog.

Don’t use the info dialog when the information concerns a successful action. Instead, use the success dialog.

<LivePreview componentName="dialog" exampleName="Info" />

## Error

Use the error status to communicate a critical issue that prevents the user from continuing or completing it.

An error icon displays alongside a header and supporting message.

Don’t use the error dialog when the issue does not prevent the user from completing their task. Instead, use the warning dialog.

<LivePreview componentName="dialog" exampleName="Error" />

## Warning

Use the warning status to inform users of an issue or potential issue related to their current task. Use this for issues that does not prevent the user from continuing or completing their task.

A warning icon displays alongside a header and supporting message.

Don’t use the warning dialog when the issue prevents the user from completing their task. Instead, use the error dialog.

<LivePreview componentName="dialog" exampleName="Warning" />

## Success

Use the success status to confirm that a user's action has been completed successfully.

A success icon displays alongside a header and supporting message.

<LivePreview componentName="dialog" exampleName="Success" />

## Mandatory action

Use the `disableDismiss` prop to prevent a click away dismissing the dialog.

This forces a user to action something within the dialog.

<LivePreview componentName="dialog" exampleName="MandatoryAction" />

## Disable scrim

Use the `disableScrim` prop to prevent the scrim from rendering.

<<<<<<< HEAD
</LivePreview>
<LivePreview componentName="dialog" exampleName="CloseButton" >
  ## Deprecated Close button
=======
<LivePreview componentName="dialog" exampleName="DisableScrim" />

## 🚧 Header updates
>>>>>>> ea8b4e3b

You can also render the `DialogCloseButton` as a child of the `Dialog` component to render a close button in the top right corner of the dialog. You can pass the `onClick` prop like with any `Button` component to handle the close button click.

**Note:** `DialogCloseButton` is deprecated. Use the prop `actions` within `DialogHeader` instead.

<LivePreview componentName="dialog" exampleName="WithHeader" /><|MERGE_RESOLUTION|>--- conflicted
+++ resolved
@@ -50,37 +50,19 @@
 
 For default dialogs, you can pass the `accent` prop to `DialogHeader` which accepts a boolean to render an accent bar in the header of the dialog. You cannot render the accent bar when a status is also being rendered.
 
-<<<<<<< HEAD
-</LivePreview>
-<LivePreview componentName="dialog" exampleName="WithHeader" >
-  ##  Header
+<LivePreview componentName="dialog" exampleName="WithoutAccent" />
+
+## Header
 
 `DialogHeader` follows our standardized header for container components and app regions, and it can be added to provide a structured header for dialog. The header includes a title and actions that follows our [Header Block pattern](/salt/patterns/header-block).
 
-</LivePreview>
-<LivePreview componentName="dialog" exampleName="Preheader" >
-  ## Preheader
-
-You can use the optional `preheader` prop to render a preheader above the main header of your dialog
-
-</LivePreview>
-  
-<LivePreview componentName="dialog" exampleName="Info" >
-=======
-<LivePreview componentName="dialog" exampleName="WithoutAccent" />
-
-## Close button
-
-You can also render the `DialogCloseButton` as a child of the `Dialog` component to render a close button in the top right corner of the dialog. You can pass the `onClick` prop like with any `Button` component to handle the close button click.
-
-<LivePreview componentName="dialog" exampleName="CloseButton" />
+<LivePreview componentName="dialog" exampleName="WithHeader" />
 
 ## Preheader
 
 You can use the optional `preheader` prop to render a preheader above the main header of your dialog
 
 <LivePreview componentName="dialog" exampleName="Preheader" />
->>>>>>> ea8b4e3b
 
 ## Info
 
@@ -134,18 +116,12 @@
 
 Use the `disableScrim` prop to prevent the scrim from rendering.
 
-<<<<<<< HEAD
-</LivePreview>
-<LivePreview componentName="dialog" exampleName="CloseButton" >
-  ## Deprecated Close button
-=======
 <LivePreview componentName="dialog" exampleName="DisableScrim" />
 
-## 🚧 Header updates
->>>>>>> ea8b4e3b
+## Deprecated Close button
 
 You can also render the `DialogCloseButton` as a child of the `Dialog` component to render a close button in the top right corner of the dialog. You can pass the `onClick` prop like with any `Button` component to handle the close button click.
 
 **Note:** `DialogCloseButton` is deprecated. Use the prop `actions` within `DialogHeader` instead.
 
-<LivePreview componentName="dialog" exampleName="WithHeader" />+<LivePreview componentName="dialog" exampleName="CloseButton" />