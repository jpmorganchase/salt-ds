---
title: Input
layout: DetailComponent
sidebar:
  exclude: true
data:
  $ref: ./#/data
---

<<<<<<< HEAD
- Wrap Input in a [Form Field](/salt/components/form-field) to make it accessible within a form. This will provide the field with a visible label, help text and a status message for validation feedback.
=======

- Wrap Input in a [Form Field](/salt/components/form-field) to make it accessible within a form. This will provide the field with a visible label, help text and a status message for validation feedback. More information can be found [in the W3C form instructions](https://www.w3.org/WAI/tutorials/forms/instructions/).
>>>>>>> 3de237b8

- Text that extends beyond the visible area of Input is clipped. This behavior is common to all states, i.e., default, read-only and disabled—whether or not the input has focus. To view the text in its entirety, the user can traverse the characters using the cursor.

<LivePreviewControls>
<LivePreview componentName="input" exampleName="EmptyReadonlyMarker" >

### Empty Read-only Marker

For accessibility purposes, we recommend you use the `emptyReadOnlyMarker` prop to add a marker for empty read-only fields. This ensures it’s clear that for the current selection or configuration a value is not necessary.

</LivePreview>
</LivePreviewControls>

### Keyboard interactions

<KeyboardControls>
<KeyboardControl keyOrCombos="Tab">

- If focus is above the Input, Tab key press moves focus onto the input. The text will be highlighted. If the input area is empty, the text cursor is displayed.
- If the input is disabled, Tab key press will skip the input.
- If the input has focus, Tab moves focus out of the input, to next focusable component in the tab order.

</KeyboardControl>
<KeyboardControl keyOrCombos="Shift + Tab">

If focused, Shift + Tab moves focus out of the component to the previous component in the tab order.

</KeyboardControl>
<KeyboardControl keyOrCombos="Enter">

If an interactive adornment, e.g., a button, has focus, the element is activated.

</KeyboardControl>
<KeyboardControl keyOrCombos="Space">

- When the Input area has focus, a space character is inserted at the point where the text cursor is positioned.
- If an interactive adornment, e.g., a button, has focus, the element is activated.

</KeyboardControl>
<KeyboardControl keyOrCombos="Right Arrow">

When the Input area has focus:

- If text is highlighted, the highlight is removed and the text cursor is positioned at the right edge of the highlight.
- If the text cursor is displayed, it is positioned on the alternative side of the following character. If is there is no following character, there is no effect.

</KeyboardControl>
<KeyboardControl keyOrCombos="Left Arrow">

When the Input area has focus:

- If text is highlighted, the highlight is removed and the text cursor is positioned at the left edge of the highlight.
- If the text cursor is displayed, it is positioned on the alternative side of the following character. If is there is no preceding character, there is no effect.

</KeyboardControl>
<KeyboardControl keyOrCombos="Shift + Left Arrow, Shift + Right Arrow">
 
Drags selection over text characters, one at a time.

</KeyboardControl>
<KeyboardControl keyOrCombos="Backspace">
 
When Input area has focus and: 
- Text is highlighted, all highlighted characters are removed. 
- The text cursor is positioned to the right of text, the preceding character is removed.

</KeyboardControl>
<KeyboardControl keyOrCombos="Alphanumeric/Special keys">
 
When the Input area has focus, the relevant character is inserted at the point where the text cursor is positioned.

</KeyboardControl>
<KeyboardControl keyOrCombos="Control/Command + A">
 
Highlights all strings within the field.

</KeyboardControl>
</KeyboardControls><|MERGE_RESOLUTION|>--- conflicted
+++ resolved
@@ -7,12 +7,8 @@
   $ref: ./#/data
 ---
 
-<<<<<<< HEAD
-- Wrap Input in a [Form Field](/salt/components/form-field) to make it accessible within a form. This will provide the field with a visible label, help text and a status message for validation feedback.
-=======
 
 - Wrap Input in a [Form Field](/salt/components/form-field) to make it accessible within a form. This will provide the field with a visible label, help text and a status message for validation feedback. More information can be found [in the W3C form instructions](https://www.w3.org/WAI/tutorials/forms/instructions/).
->>>>>>> 3de237b8
 
 - Text that extends beyond the visible area of Input is clipped. This behavior is common to all states, i.e., default, read-only and disabled—whether or not the input has focus. To view the text in its entirety, the user can traverse the characters using the cursor.
 
