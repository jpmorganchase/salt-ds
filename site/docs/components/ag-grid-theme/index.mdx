--- conflicted
+++ resolved
@@ -1,11 +1,7 @@
 ---
 title: AG Grid theme
 data:
-<<<<<<< HEAD
-  description: AG Grid Theme is a package that adds Salt theme styles to AG Grid. The package contains CSS files only, and works with AG Grid versions 29 and 30.
-=======
-  description: "AG Grid theme is a package that adds Salt theme styles to AG Grid. The package contains CSS files only, and works with AG Grid versions 25-28."
->>>>>>> bf135621
+  description: "AG Grid Theme is a package that adds Salt theme styles to AG Grid. The package contains CSS files only, and works with AG Grid versions 29 and 30."
   sourceCodeUrl: "https://github.com/jpmorganchase/salt-ds/blob/main/packages/ag-grid-theme"
   package:
     name: "@salt-ds/ag-grid-theme"
