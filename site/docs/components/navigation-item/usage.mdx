---
title:
  $ref: ./#/title
layout: DetailComponent
sidebar:
  exclude: true
data:
  $ref: ./#/data
---

## Using the component

### When to use

- When you have multiple levels of navigation in your application or website.
- We suggest first considering a horizontal group of navigation items for distinct webpages or applications. If you have multiple (more than eight) services to navigate to at a platform level, or have navigation across distinct apps, consider using a vertical group instead.
- If you need your items to remain visible on scroll, we recommend displaying navigation items in a fixed app header (or header area).

### When not to use

- When you need to show different views of content within the same page. Instead, use [`Tabs`](/salt/components/tabs/).
- When your content is very specific. In this case, a minimalistic or single-page design may be more appropriate than a complex navigation structure. Instead, use [`InteractableCard`](../card), or [`Link`](../link) within the body of the page.

<<<<<<< HEAD
=======
## Import

To import `NavigationItem` from the core Salt package, use:

```
import { NavigationItem  } from "@salt-ds/core";
```

>>>>>>> e28a2114
## Content

- To make the most of screen real estate, our recommendation is that all description text should be clear and concise.
- Always write descriptions in sentence case in a navigation item.
- When using a navigation item component within a navigation item, we recommend using sentence case.
- In a horizontal navigation item, do not wrap descriptions, use truncation with `Tooltip` if necessary.
- In a vertical navigation item, descriptions can wrap onto multiple lines if necessary, and is preferred over truncation.

<<<<<<< HEAD
## Import

To import `NavigationItem` from the core Salt package, use:

```
import { NavigationItem  } from "@salt-ds/core";
```

=======
>>>>>>> e28a2114
## Props

<PropsTable packageName="core" componentName="NavigationItem" /><|MERGE_RESOLUTION|>--- conflicted
+++ resolved
@@ -21,8 +21,14 @@
 - When you need to show different views of content within the same page. Instead, use [`Tabs`](/salt/components/tabs/).
 - When your content is very specific. In this case, a minimalistic or single-page design may be more appropriate than a complex navigation structure. Instead, use [`InteractableCard`](../card), or [`Link`](../link) within the body of the page.
 
-<<<<<<< HEAD
-=======
+## Content
+
+- To make the most of screen real estate, our recommendation is that all description text should be clear and concise.
+- Always write descriptions in sentence case in a navigation item.
+- When using a navigation item component within a navigation item, we recommend using sentence case.
+- In a horizontal navigation item, do not wrap descriptions, use truncation with `Tooltip` if necessary.
+- In a vertical navigation item, descriptions can wrap onto multiple lines if necessary, and is preferred over truncation.
+
 ## Import
 
 To import `NavigationItem` from the core Salt package, use:
@@ -31,26 +37,6 @@
 import { NavigationItem  } from "@salt-ds/core";
 ```
 
->>>>>>> e28a2114
-## Content
-
-- To make the most of screen real estate, our recommendation is that all description text should be clear and concise.
-- Always write descriptions in sentence case in a navigation item.
-- When using a navigation item component within a navigation item, we recommend using sentence case.
-- In a horizontal navigation item, do not wrap descriptions, use truncation with `Tooltip` if necessary.
-- In a vertical navigation item, descriptions can wrap onto multiple lines if necessary, and is preferred over truncation.
-
-<<<<<<< HEAD
-## Import
-
-To import `NavigationItem` from the core Salt package, use:
-
-```
-import { NavigationItem  } from "@salt-ds/core";
-```
-
-=======
->>>>>>> e28a2114
 ## Props
 
 <PropsTable packageName="core" componentName="NavigationItem" />