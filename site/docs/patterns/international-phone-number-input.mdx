---
title: International phone number input
layout: DetailPattern
<<<<<<< HEAD
sidebar:
  label: International phone number input
=======
>>>>>>> fb4a0ce7
aliases:
  - /salt/patterns/international-phone-number-input
data:
  components: ["Dropdown", "Input"]
---

An international phone number input gives users a set of form fields to input phone number information for specific countries.

The pattern is a form that displays a relevant phone number field for a user-selected location. You can use it to provide consistent design when implementing International Phone Number Input interactions across your applications.

We provide design guidance on how you can use Salt form control components to achieve the pattern. Your team can take further steps that fall outside its scope. For example, check with your tech partners if it’s possible to autodetect user location using data that can support autogenerating number placeholders. You can also check if it's possible to save the entered number when the user changes the country.

## When to use

Use the pattern when your user needs to enter a phone number for a specific country. This could be for contact or access request purposes, such as client detail collection processes or two-step verification/multi-factor authentication.

## How to build

- The pattern consists of two form controls: a [dropdown](../components/dropdown) that displays country selection (with a country symbol component the user can expand or collapse), and an [input](../components/input) that displays the phone number.
- When the user selects the country, the text input adornment in the phone number input displays the country code.

<ImageSwitcher
  images={[
    {
      src: "/img/patterns/international-phone-number-input/pattern_without_country.png",
      alt: "Phone number input pattern without selected country",
    },
    {
      src: "/img/patterns/international-phone-number-input/pattern_with_country.png",
      alt: "Phone number input pattern with selected country",
    },
  ]}
  label="Select United Kingdom"
/>

## Layout

You can display the pattern using a [stack layout](../components/stack-layout) as a column or a row.

### Column layout

A column layout has two form controls as a vertical column. We suggest using the stack layout for better visibility of the country name and the country code.

<Diagrams>
  <Diagram
    src="/img/patterns/international-phone-number-input/pattern_with_country_symbol.png"
    alt="Phone number input pattern with country symbol"
    contentPosition="top"
    border
  >
    #### With country symbol
  </Diagram>
  <Diagram
    src="/img/patterns/international-phone-number-input/pattern_without_country_symbol.png"
    alt="Phone number input pattern without country symbol"
    contentPosition="top"
    border
  >
    #### Without country symbol
  </Diagram>
</Diagrams>

<ExampleContainer type="positive" customPillText="Best practices">
  - We suggest using the full country name instead of the abbreviation because users may
  filter the selection by the country name.
</ExampleContainer>

### Row layout

A row layout has two form controls as a horizontal row. You can use the row layout when there's a need to save space.

<Diagram
  src="/img/patterns/international-phone-number-input/pattern_row_layout.png"
  alt="Pattern row layout"
  border
/>

When the country name is wider than the input, the name is truncated. In this case, we suggest using the column layout.

<ImageSwitcher
  images={[
    {
      src: "/img/patterns/international-phone-number-input/pattern_truncated_row_layout.png",
      alt: "Truncated row layout",
    },
    {
      src: "/img/patterns/international-phone-number-input/pattern_truncated_column_layout.png",
      alt: "Column layout",
    },
  ]}
  label="Column layout"
/>

## Country selection dropdown

The country selection dropdown uses the [list](../components/list) component and the country list should be in the alphabetical order.

<ImageSwitcher
  images={[
    {
      src: "/img/patterns/international-phone-number-input/country_selection_closed.png",
      alt: "Country selection dropdown closed",
    },
    {
      src: "/img/patterns/international-phone-number-input/country_selection_open.png",
      alt: "Country selection dropdown open",
    },
  ]}
  label="Country selection dropdown"
/><|MERGE_RESOLUTION|>--- conflicted
+++ resolved
@@ -1,11 +1,6 @@
 ---
 title: International phone number input
 layout: DetailPattern
-<<<<<<< HEAD
-sidebar:
-  label: International phone number input
-=======
->>>>>>> fb4a0ce7
 aliases:
   - /salt/patterns/international-phone-number-input
 data:
