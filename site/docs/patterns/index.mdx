--- conflicted
+++ resolved
@@ -19,16 +19,9 @@
 
 ## Available patterns
 
-<<<<<<< HEAD
 | Pattern                                                                |
 | ---------------------------------------------------------------------- |
 | [Forms](./forms)                                                       |
 | [International Address Input](./international-address-input)           |
 | [International Phone Number Input](./international-phone-number-input) |
-=======
-| Pattern                                                      |
-| ------------------------------------------------------------ |
-| [Forms](./forms)                                             |
-| [International Address Input](./international-address-input) |
-| [Navigation](./navigation)                                   |
->>>>>>> ff876553
+| [Navigation](./navigation)                                             |