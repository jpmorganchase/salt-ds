---
title: International address input
layout: DetailPattern
<<<<<<< HEAD
sidebar:
  label: International address input
=======
>>>>>>> fb4a0ce7
aliases:
  - /salt/patterns/international-address-input
data:
  resources:
    [
      { href: "https://www.figma.com/file/Evs4JfcZTmMxyJxRh3UVBT/(WIP)-International-Address-Input?type=design&node-id=982-87858&mode=design", label: "Templates", internal: true }
    ]  
---

An international address input gives users a set of form fields to input address information for specific countries.

The pattern is a form that displays relevant fields for a user-selected location. You can use it to provide consistent design when implementing International Address Input interactions across your applications. Future versions of the pattern will cover the use of APIs, autocompletion and enhanced support for more locations.

The pattern aims to accommodate users worldwide, but your team may be able to take further steps that fall outside its scope. For example, check with your tech partners if it's possible to detect user location and automatically adjust the form.

## When to use

Use the pattern when your user needs to enter an address for a specific country. This could be for shipping, contact, legal or compliance purposes, such as client onboarding flow or client detail collection processes.

## How to build

The pattern consists of various form controls. For layout guidance, please refer to the [forms pattern](./forms). It comprises two formats: dynamic and generic.

### Dynamic format

The dynamic format generates templates based on country or region. The templates only display fields relevant to a specific country in a recognizable order and with familiar labels.

For the initial release, dynamic format supports five countries: France, Germany, Spain, the United Kingdom and the United States.

We recommend using templates in a dynamic format with localized language and terms that are more familiar to the user. This will reduce barriers to input and minimize user errors.

<ImageSwitcher
  images={[
    {
      src: "/img/patterns/international-address-input/select_country.png",
      alt: "Example showing a Select country dropdown",
    },
    {
      src: "/img/patterns/international-address-input/select_united_states.png",
      alt: "Example showing Dynamic template with United States selected",
    },
  ]}
  label="Select United States"
/>

<Diagrams>
  <Diagram
    src="/img/patterns/international-address-input/dynamic_france.png"
    alt="Example showing Dynamic template with France selected"
    contentPosition="top"
    border
  >
    #### France
  </Diagram>
  <Diagram
    src="/img/patterns/international-address-input/dynamic_germany.png"
    alt="Example showing Dynamic template with Germany selected"
    contentPosition="top"
    border
  >
    #### Germany
  </Diagram>
  <Diagram
    src="/img/patterns/international-address-input/dynamic_spain.png"
    alt="Example showing Dynamic template with Spain selected"
    contentPosition="top"
    border
  >
    #### Spain
  </Diagram>
  <Diagram
    src="/img/patterns/international-address-input/dynamic_united_kingdom.png"
    alt="Example showing Dynamic template with United Kingdom selected"
    contentPosition="top"
    border
  >
    #### United Kingdom
  </Diagram>
</Diagrams>

### Generic format

The generic format provides a single template of international address input for all countries and regions.

Sometimes, using templates may be difficult due to requirements or product scope. In these cases, use the generic format.

<Diagram
  src="/img/patterns/international-address-input/generic_format.png"
  alt="Example showing Generic format"
  border
/>

<ExampleContainer type="positive" customPillText="Best practices">
  - Choose the format that best fits the technical capabilities of your app, delivery timescales and required locations. 
  - Combine dynamic formats and generic formats if users input international addresses worldwide. You can provide templates using both generic and dynamic formats. 
</ExampleContainer>

## Adding an additional address

There may be cases where users will need an additional address form:

- The client's address may be different from the business address. We recommend a checkbox after the first form for users to select if they need the additional form.
- In some countries, such as China, users must input the address twice: first in English and then in Chinese. Add an additional form in the local language.

<Diagram
  src="/img/patterns/international-address-input/additional_address.png"
  alt="Example showing additional address input"
  border
/>

## Customized address forms

Sometimes, you need to customize the address form while considering other information you're collecting based on the product scope.

- You may need an additional form field, e.g., House No..
- You can use the address form alongside other fields. This may include international phone number, email address, banking details, time zone selection and others.

<Diagram
  src="/img/patterns/international-address-input/customized_address_form.png"
  alt="Example showing a customized address form"
  border
/>

## Toggling the local language

You can add a switch to toggle localization after the country selection, enabling users to compare the form with another address or data source.

<Diagrams>
  <Diagram
    src="/img/patterns/international-address-input/toggle_language_1.png"
    alt="Example showing a form with a show local language toggle off"
    border
  />
  <Diagram
    src="/img/patterns/international-address-input/toggle_language_2.png"
    alt="Example showing a form with a show local language toggle on"
    border
  />
</Diagrams>

## Expanding the pattern

If you need to expand the pattern, for example, to have localized dynamic templates for more countries or regions, please [reach out to the team](/salt/support-and-contributions/index) to discuss.<|MERGE_RESOLUTION|>--- conflicted
+++ resolved
@@ -1,11 +1,6 @@
 ---
 title: International address input
 layout: DetailPattern
-<<<<<<< HEAD
-sidebar:
-  label: International address input
-=======
->>>>>>> fb4a0ce7
 aliases:
   - /salt/patterns/international-address-input
 data:
