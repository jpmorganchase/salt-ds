---
title: List builder
layout: DetailPattern
aliases:
  - /salt/patterns/list-builder
data:
  resources:
    []
  components: ["List", "Input", "Button", "Text", "Stack layout"]
  relatedPatterns: ["List filtering"]
<<<<<<< HEAD
sidebar:
  exclude: true
=======
>>>>>>> f0538d00
---

A list builder allows users to create a bespoke list of items from an original list, also known as a pick list, adding or removing items as required. Users can filter the items by using the filter input field.

  <Diagram
    src="/img/patterns/list-builder/list-builder.png"
    alt="An example of a list builder."
    contentPosition="top"
    border
  />

## When to use

Use this pattern when users need to customize a list from a selection of options. 

List builders are useful when you want to distinguish selected items from a larger list of available items. This is particularly useful when the initial list is so large that it's difficult to see which items the user has selected. With the two lists side-by-side, users can easily view or compare selected and available options.

Typical use cases for using a list builder include:
- Choosing visible columns or chart series from a dataset.
- Customizing a client, account or research list in a CRM (customer relationship management system).
- Creating a distribution list.
- Creating a list of accounts for use in transactions.

<ExampleContainer type="positive" customPillText="Best practices">
- Apply a consistent logic to the order of displayed items. Display pick list items chronologically or in alphabetical order, provided there are no pre-defined requirements.
- Only use a list builder when there are at least five items to choose from. If you have fewer items, use a single reorderable list.
</ExampleContainer>

## How to build

### Anatomy

The list builder has three functional areas:

1. **Header**: Contains a list label (with optional item count), a button bar and a [filter](/salt/patterns/list-filtering).
2. **List**: Serves as the container for the list items (multi-select or single-select).
3. **Move buttons**: Provides functionality to move items between the two lists.

  <Diagram
    src="/img/patterns/list-builder/list-builder-anatomy.png"
    alt="Anatomy of a list builder"
    contentPosition="top"
    border
  />

<ExampleContainer type="positive" customPillText="Best practices">
Apply a consistent logic to the order of displayed items. Display pick list items chronologically or in alphabetical order, provided there are no predefined requirements.
</ExampleContainer>

### Layout

- Use [`StackLayout`](/salt/components/stack-layout) to display the two lists and move buttons that make up the list builder in a row formation.
- Use [`Text`](/salt/components/text), [`Button`](/salt/components/button) and [`Input`](/salt/components/input) to assemble the header area.
- Use `StackLayout` to orient the move buttons between the two lists in a column formation.

  <Diagram
    src="/img/patterns/list-builder/list-builder-layout.png"
    alt="Layout for a list builder."
    contentPosition="top"
    border
  />

## Position of added items

There are two common behaviors for positioning selected items within the list:

1. **Automatic end positioning**: Moving an item from the pick list automatically places it at the end of the selected item list. In a large list where scrolling is necessary, always adjust the view to display the newly added item.
2. **Relative positioning**: If a user has an item selected in the added list, moving an item from the pick list to the selected item list positions it after the selected item. This maintains the relative order within the added list.

When moving items from the selected item list back to the pick list, position them according to the pick list's existing sort order. This makes items in large pick lists as quick and easy to find as possible.

<ExampleContainer type="positive" customPillText="Best practices">
- Change list labels based on your use case. Make sure to keep them clear and concise.
- Always display a label for ADA compliance and to help users identify the purpose of the list, for example, a list of available/picked columns within a grid.
- Show a count in brackets to help users keep track of the number of items in the list.
- Incorporate more buttons into the button bar according to your use case. Examples include “move to top” and “move to bottom” functionalities.
</ExampleContainer>

## Multiple selection

Users can move multiple items in a single action between the pick list and the selected item list using the list builder, allowing movement in both directions.

  <Diagram
    src="/img/patterns/list-builder/multi-select-list-builder.png"
    alt="Multiple selections with a list builder."
    contentPosition="top"
    border
    caption="Multiple selections with a list builder."
  />

## Single selection

Single selection allows users to move only one item at a time between the pick list and the selected item list.

  <Diagram
    src="/img/patterns/list-builder/single-select-list-builder.png"
    alt="Single selection with a list builder."
    contentPosition="top"
    border
    caption="Single selection with a list builder."
  />

## Non-reorderable

If users don’t need to reorder items in the new list, remove this feature.

  <Diagram
    src="/img/patterns/list-builder/non-reorderable-list-builder.png"
    alt="Single selection with a list builder."
    contentPosition="top"
    border
    caption="In the above example, the header lacks reordering controls."
  />

## Empty state message

Display a message to prompt or instruct the user when a list is empty. You can customize this message. Make sure that the text is concise, descriptive and clearly understood. Use the [content status pattern](/salt/patterns/content-status) to display empty state messages.

  <Diagram
    src="/img/patterns/list-builder/empty-list.png"
    alt="An empty state message."
    contentPosition="top"
    border
    caption="An empty state message."
  />

<ExampleContainer type="positive" customPillText="Best practices">
Horizontally and vertically center the empty state message in the container.
</ExampleContainer>

## Stack layout

Use a stack layout to compose the list builder vertically for interfaces with limited viewport width, such as mobile devices. 

  <Diagram
    src="/img/patterns/list-builder/stack-layout-list-builder.png"
    alt="A vertically aligned list builder."
    contentPosition="top"
    border
    caption="A vertically aligned list builder using a stack layout."
  />

<ExampleContainer type="positive" customPillText="Best practices">
Use a minimum width of 8ems and ensure that the list builder spans the full width of the screen or its parent container.
</ExampleContainer>

## Filter and sort

In both the pick list and the selected item list, users can [apply filters](/salt/patterns/list-filtering) with the input field, enabling real-time filtration from a large data set. The list dynamically refreshes to display only the items that match the search criteria.

  <Diagram
    src="/img/patterns/list-builder/filtering-list.png"
    alt="Filter and sort behaviors for a list builder."
    contentPosition="top"
    border
    caption="Filter and sort behaviors for a list builder."
  />

<ExampleContainer type="positive" customPillText="Best practices">
Include a sort button within the pick list, enabling users to organize the list in either ascending or descending order.
</ExampleContainer>

:fragment{src="./fragments/feedback.mdx"}<|MERGE_RESOLUTION|>--- conflicted
+++ resolved
@@ -8,11 +8,6 @@
     []
   components: ["List", "Input", "Button", "Text", "Stack layout"]
   relatedPatterns: ["List filtering"]
-<<<<<<< HEAD
-sidebar:
-  exclude: true
-=======
->>>>>>> f0538d00
 ---
 
 A list builder allows users to create a bespoke list of items from an original list, also known as a pick list, adding or removing items as required. Users can filter the items by using the filter input field.
