---
title: Selectable card
layout: DetailPattern
aliases:
  - /salt/patterns/content-status
data:
  resources:
    [
   ]
  components: ["Card", "Checkbox", "Radio button", "Stack layout", "Grid layout"]
---

A selectable card allows users to make selections by clicking anywhere within the card. It’s functionally equivalent to a form control, such as [`ToggleButton`](salt/components/toggle-button), [`RadioButton`](/salt/components/radio-button) or [`Checkbox`](/salt/components/checkbox). You can group selectable cards to support single or multiple selection.

<Diagram
  src="/img/patterns/selectable-card/selectable-card-group.png"
  alt="Example showing a series of selectable cards."
  caption="An example showing a series of selectable cards."
  border
/>

## When to use

Use the selectable card pattern when you have options that:
- Are the main focus of your UI (and space permits).
- Benefit from an illustration or explanation.
- Users may need to select on a mobile device, offering a large target/hit area for swift interaction.

<ExampleContainer type="positive" customPillText="Best practices">
- Consider a more traditional form control, such as [`Switch`](/salt/components/switch), [`RadioButton`](/salt/components/radio-button), [`Checkbox`](/salt/components/checkbox) or [`Dropdown`](/salt/components/dropdown), when you have insufficient space or many options that won’t be visible on screen at the same time.
- Use [`Card`](/salt/components/card) instead if your interactive elements are contained within the card content, such as a button or a link.
- Use [`LinkCard`](/salt/components/card/examples#link-card) instead to navigate users when clicking on the entire card.
</ExampleContainer>

## How to build

### Anatomy

The following elements are commonly found in a selectable card:

1. **Interactable card**: The whole card is interactive and allows the user to make selections by clicking anywhere on the card.
2. **Image**: Images are optional and should span the full width of the card. Refer to [`Card`](/salt/components/card) documentation for more guidance on using images.
3. **Title**: The title can be accompanied by an optional icon or thumbnail.
4. **Supporting content**: A summary of information related to the card subject. You can use a radio button/checkbox for added visual affordance. Read more on this below.

<Diagram
  src="/img/patterns/selectable-card/selectable-card-anatomy.png"
  alt="Selectable card using a title, an image and radio button."
  border
/>

### Card layout

- Use a stack layout to display the card’s content in a column formation.
- We recommend using radio buttons or checkboxes for single or multiple selection accordingly.
- Update the padding if you need a small or a large card. Refer to [`Card`](/salt/components/card) documentation for more guidance on custom padding.

<Diagram
  src="/img/patterns/selectable-card/selectable-card-spacing.png"
  alt="Showing spacing tokens applied to a regular size selectable card."
  border
/>

<ExampleContainer type="positive" customPillText="Best practices">
- Be consistent in your use of images across all selectable cards within a group. Either all contain an image, or none do.
- Keep your cards' titles and descriptions succinct, using similar amounts of text in each card.
- By default, titles and supporting content are left aligned inside the card when using left-to-right languages like English. For text alignment alternatives, refer to the [typography foundation](/salt/foundations/typography).
</ExampleContainer>

## Single selection

Use radio buttons in selectable cards when your users need to make a single selection from a mutually exclusive set of options. Radio buttons ensure that users can only select one option at a time, preventing conflicting selections.

<ImageSwitcher
  images={[
    {
      src: "/img/patterns/selectable-card/radio-button.png",
      alt: "Mutually exclusive selection."
    },
    {
      src: "/img/patterns/selectable-card/hide-radio-button.png",
      alt: "Mutually exclusive selection without radio button."
    },
  ]}
  label="Hide radio button"
/>

## Multiple selection

Use checkboxes in selectable cards when your users need to make multiple selections from a list of options. Checkboxes allow users to select or deselect multiple items independently.

<Diagram
  src="/img/patterns/selectable-card/checkbox.png"
  alt="Multiple selection."
<<<<<<< HEAD
  border
=======
  caption="Use checkboxes for multiple selection."
>>>>>>> ebe59171
/>

<ExampleContainer type="positive" customPillText="Best practices">
For ADA compliance, we recommend you display form controls. These help visually impaired users understand the selectable options presented to them.
</ExampleContainer>

## Viewport

Adapt the layout of your cards to fit the size and proportion of the intended user's screen. For smaller screens, you may need to reduce the number of cards per row. For larger screens, you can use the extra space to display more cards.

## Grid layout

Cards are most often arranged using a [grid layout](/salt/components/grid-layout), which is ideal for larger amounts of screen real estate. Use a grid layout to display a large number of cards in an orderly manner, such as product listings, catalogues or galleries.

<ImageSwitcher
  images={[
    {
      src: "/img/patterns/selectable-card/cards-grid-layout.png",
      alt: "Cards arranged in a grid layout",
    },
    {
      src: "/img/patterns/selectable-card/cards-grid-layout-spacing.png",
      alt: "Cards arranged in a grid layout with spacing",
    },
  ]}
  label="Show spacing"
  caption="Cards arranged in a grid layout."
/>

<ExampleContainer type="positive" customPillText="Best practices">
- Using a repetitive format or grid layout informs users of the selectability of cards, promoting understanding of their interactive functionality and improving accessibility, 
- Keep cards in your group consistent in height, regardless of where they are positioned, to maintain uniformity.
- Use consistent horizontal and/or vertical spacing between cards to provide adequate touch/click targets, minimizing the risk of accidental taps or misclicks, while ensuring responsive layout across various viewports.
- On larger breakpoints, we recommend setting the gap property to `3` (`--salt-spacing-300`).
</ExampleContainer>

## Stack layout

Use a [stack layout](/salt/components/stack-layout) to compose cards vertically and in a single column, to showcase sequential or related content in a list format. This is ideal for interfaces with limited viewport width, such as mobile devices.

<ImageSwitcher
  images={[
    {
      src: "/img/patterns/selectable-card/cards-stack-layout-mobile.png",
      alt: "Cards arranged in a stack layout",
    },
    {
      src: "/img/patterns/selectable-card/cards-stack-layout-mobile-spacing.png",
      alt: "Cards arranged in a stack layout with spacing",
    },
  ]}
  label="Show spacing"
/>

<ExampleContainer type="positive" customPillText="Best practices">
- For small viewports or mobile, we recommend setting the gap property to `1` (`--salt-spacing-100`).
- Refer to the [spacing foundation](/salt/foundations/spacing) for more guidance on spacing between cards.
</ExampleContainer>

:fragment{src="./fragments/feedback.mdx"}<|MERGE_RESOLUTION|>--- conflicted
+++ resolved
@@ -92,11 +92,8 @@
 <Diagram
   src="/img/patterns/selectable-card/checkbox.png"
   alt="Multiple selection."
-<<<<<<< HEAD
   border
-=======
   caption="Use checkboxes for multiple selection."
->>>>>>> ebe59171
 />
 
 <ExampleContainer type="positive" customPillText="Best practices">
