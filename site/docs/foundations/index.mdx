--- conflicted
+++ resolved
@@ -13,17 +13,16 @@
   columns={{ xs: 1, md: 2 }}
   links={[
     {
-<<<<<<< HEAD
+      title: "Assets",
+      description:
+        "Find icons and country symbols to visually represent actions, objects, concepts and geographical identities.",
+      href: "./assets",
+    },
+    {
       title: "Border style",
       description:
         "The 'borderStyle' foundation provides a standardized set of design tokens to ensure consistent border styles across all components and patterns. Borders help to define hierarchies of control by segregating different components or content areas.",
       href: "./borderStyle",
-=======
-      title: "Assets",
-      description:
-        "Find icons and country symbols to visually represent actions, objects, concepts and geographical identities.",
-      href: "./assets",
->>>>>>> efb4fbc0
     },
     {
       title: "Color",
